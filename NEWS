--- conflicted
+++ resolved
@@ -1,4 +1,3 @@
-<<<<<<< HEAD
 ver 0.16 (20??/??/??)
 * protocol:
   - send song modification time to client
@@ -108,13 +107,13 @@
 * require GLib 2.12
 * added libwrap support
 * make single mode 'sticky'
-=======
+
+
 ver 0.15.15 (2010/11/08)
 * input:
   - rewind: fix assertion failure
 * output:
   - shout: artist comes first in stream title
->>>>>>> 23cd8a74
 
 
 ver 0.15.14 (2010/11/06)
