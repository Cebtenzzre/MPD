<<<<<<< HEAD
ver 0.22 (not yet released)
* protocol
  - "findadd"/"searchadd"/"searchaddpl" support the "sort" and
    "window" parameters
  - add command "readpicture" to download embedded pictures
  - command "moveoutput" moves an output between partitions
  - command "delpartition" deletes a partition
  - show partition name in "status" response
* tags
  - new tags "Grouping" (for ID3 "TIT1"), "Work" and "Conductor"
* input
  - curl: support "charset" parameter in URI fragment
  - ffmpeg: allow partial reads
  - io_uring: new plugin for local files on Linux (using liburing)
* archive
  - iso9660: support seeking
* database
  - upnp: drop support for libupnp versions older than 1.8
* playlist
  - cue: integrate contents in database
* decoder
  - mad: remove option "gapless", always do gapless
  - sidplay: add option "default_genre"
  - sidplay: map SID name field to "Album" tag
  - sidplay: add support for new song length format with libsidplayfp 2.0
  - vorbis, opus: improve seeking accuracy
* playlist
  - flac: support reading CUE sheets from remote FLAC files
* filter
  - ffmpeg: new plugin based on FFmpeg's libavfilter library
  - hdcd: new plugin based on FFmpeg's "af_hdcd" for HDCD playback
  - volume: convert S16 to S24 to preserve quality and reduce dithering noise
  - dsd: add integer-only DSD to PCM converter
* output
  - jack: add option "auto_destination_ports"
  - jack: report error details
  - pulse: add option "media_role"
  - solaris: support S8 and S32
* lower the real-time priority from 50 to 40
* switch to C++17
  - GCC 7 or clang 4 (or newer) recommended

ver 0.21.25 (not yet released)
=======
ver 0.21.25 (2020/07/06)
>>>>>>> c67372f8
* protocol:
  - fix crash when using "rangeid" while playing
* database
  - simple: automatically scan new mounts
  - upnp: fix compatibility with Plex DLNA
* storage
  - fix disappearing mounts after mounting twice
  - udisks: fix reading ".mpdignore"
* input
  - file: detect premature end of file
  - smbclient: don't send credentials to MPD clients
* decoder
  - opus: apply pre-skip and end trimming
  - opus: fix memory leak
  - opus: fix crash bug
  - vorbis: fix crash bug
* output
  - osx: improve sample rate selection
  - osx: fix noise while stopping
* neighbor
  - upnp: fix crash during shutdown
* Windows/Android:
  - fix Boost detection after breaking change in Meson 0.54

ver 0.21.24 (2020/06/10)
* protocol
  - "tagtypes" requires no permissions
* database
  - simple: fix crash when mounting twice
* decoder
  - modplug: fix Windows build failure
  - wildmidi: attempt to detect WildMidi using pkg-config
  - wildmidi: fix Windows build failure
* player
  - don't restart current song if seeking beyond end
* Android
  - enable the decoder plugins GME, ModPlug and WildMidi
  - fix build failure with Android NDK r21
* Windows
  - fix stream playback
  - enable the decoder plugins GME, ModPlug and WildMidi
  - work around Meson bug breaking the Windows build with GCC 10
* fix unit test failure

ver 0.21.23 (2020/04/23)
* protocol
  - add tag fallback for AlbumSort
* storage
  - curl: fix corrupt "href" values in the presence of XML entities
  - curl: unescape "href" values
* input
  - nfs: fix crash bug
  - nfs: fix freeze bug on reconnect
* decoder
  - gme: adapt to API change in the upcoming version 0.7.0
* output
  - alsa: implement channel mapping for 5.0 and 7.0
* player
  - drain outputs at end of song in "single" mode
* Windows
  - fix case insensitive search

ver 0.21.22 (2020/04/02)
* database
  - simple: optimize startup
* input
  - curl: fix streaming errors on Android
* playlist
  - rss: support MIME type application/xml
* mixer
  - android: new mixer plugin for "sles" output
* Android
  - TV support
* Windows
  - fix time zone offset check
* fix build failures with uClibc-ng

ver 0.21.21 (2020/03/19)
* configuration
  - fix bug in "metadata_to_use" setting
* playlist
  - asx, xspf: fix corrupt tags in the presence of XML entities
* archive
  - iso9660: skip empty file names to work around libcdio bug
* decoder
  - gme: ignore empty tags
* output
  - solaris: port to NetBSD
* raise default "max_connections" value to 100

ver 0.21.20 (2020/02/16)
* decoder
  - audiofile, ffmpeg, sndfile: handle MIME type "audio/wav"
  - ffmpeg: fix playback of AIFF and TTA
  - vorbis, opus: fix seeking in small files
* fix backwards seeking on ARM (and other non-x86 CPUs)

ver 0.21.19 (2020/01/17)
* configuration
  - allow overriding top-level settings in includes
* output
  - pulse: obey Pulse's maximum sample rate (fixes DSD128 playback)
* fix build failure with clang 10
* fix build failure with Android NDK r20

ver 0.21.18 (2019/12/24)
* protocol
  - work around Mac OS X bug in the ISO 8601 parser
* output
  - alsa: fix hang bug with ALSA "null" outputs
* storage
  - curl: fix crash bug
* drop support for CURL versions older than 7.32.0
* reduce unnecessary CPU wakeups

ver 0.21.17 (2019/12/16)
* protocol
  - relax the ISO 8601 parser: allow omitting field separators, the
    time of day and the "Z" suffix
* archive
  - zzip: improve error reporting
* outputs
  - jack: mark ports as terminal
  - shout: declare metadata as UTF-8
* fix build failure with -Ddatabase=false

ver 0.21.16 (2019/10/16)
* queue
  - fix relative destination offset when moving a range
* storage
  - curl: request the "resourcetype" property to fix database update
  - curl: URL-encode more paths
  - curl: follow redirects for collections without trailing slash
* update
  - fix crash when music_directory is not a directory
* fix build with iconv() instead of ICU

ver 0.21.15 (2019/09/25)
* decoder
  - dsdiff, dsf: fix displayed bit rate
  - mpcdec: fix bogus ReplayGain values
* output
  - solaris: fix build with glibc 2.30

ver 0.21.14 (2019/08/21)
* decoder
  - sidplay: show track durations in database
  - sidplay: convert tag values from Windows-1252 charset
  - sidplay: strip text from "Date" tag
* player
  - fix crash after song change
  - fix seek position after restarting the decoder
* protocol
  - include command name in error responses

ver 0.21.13 (2019/08/06)
* input
  - cdio_paranoia: require libcdio-paranoia 10.2+0.93+1
* decoder
  - mad: fix crackling sound (0.21.12 regression)
* output
  - jack: improved Windows compatibility

ver 0.21.12 (2019/08/03)
* decoder
  - mad: update bit rate after seeking
  - mad: fix several bugs preventing the plugin from decoding the last frame
  - opus: ignore case in replay gain tag names
  - opus, vorbis: decode the "end of stream" packet
* output
  - jack: fix mono-to-stereo conversion
* player
  - don't restart unseekable song after failed seek attempt
* Windows
  - support backslash in relative URIs loaded from playlists

ver 0.21.11 (2019/07/03)
* input
  - tidal: deprecated because Tidal has changed the protocol
* decoder
  - wildmidi: log error if library initialization fails
* output
  - alsa: fix busy loop while draining
  - alsa: fix missing drain call
  - alsa: improve xrun-avoiding silence generator
  - alsa: log when generating silence due to slow decoder
  - alsa, osx: fix distortions with DSD_U32 and DoP on 32 bit CPUs
* protocol
  - fix "list" with multiple "group" levels

ver 0.21.10 (2019/06/05)
* decoder
  - opus: fix duplicate tags
* output
  - httpd: reject some well-known URIs
* fix crash bug (0.21.9 regression)

ver 0.21.9 (2019/05/20)
* input
  - buffer: fix deadlock bug
* Android
  - fix crash on ARMv7
  - request storage permission on Android 6+
* fix spurious "single" mode bug

ver 0.21.8 (2019/04/23)
* input
  - smbclient: download to buffer instead of throttling transfer
* output
  - httpd: add missing mutex lock
  - httpd: fix use-after-free bug
* playlist
  - soundcloud: fix "Unsupported URI scheme" (0.21.6 regression)
* fix Bonjour bug
* fix build failure with GCC 9
* fix build failure with -Ddatabase=false
* systemd: add user socket unit
* doc: "list file" is deprecated

ver 0.21.7 (2019/04/03)
* input
  - qobuz/tidal: scan tags when loading a playlist
* require Meson 0.49.0 for native libgcrypt-config support
* fix build failure with -Dlocal_socket=false
* Haiku
  - fix build
  - add version info

ver 0.21.6 (2019/03/17)
* protocol
  - allow loading playlists specified as absolute filesystem paths
  - fix negated filter expressions with multiple tag values
  - fix "list" with filter expression
  - omit empty playlist names in "listplaylists"
* input
  - cdio_paranoia: fix build failure due to missing #include
* decoder
  - opus: fix replay gain when there are no other tags
  - opus: fix seeking to beginning of song
  - vorbis: fix Tremor conflict resulting in crash
* output
  - pulse: work around error with unusual channel count
  - osx: fix build failure
* playlist
  - flac: fix use-after-free bug
* support abstract sockets on Linux
* Windows
  - remove the unused libwinpthread-1.dll dependency
* Android
  - enable SLES power saving mode

ver 0.21.5 (2019/02/22)
* protocol
  - fix deadlock in "albumart" command
  - fix "tagtypes disable" command
* database
  - simple: fix assertion failure
  - fix assertion failures with mount points
* storage
  - udisks: fix "AlreadyMounted" error
  - udisks: use relative path from mount URI
  - fix memory leak
* input
  - buffer: fix crash bug when playing remote WAV file
* tags
  - ape: map "Album Artist"
* output
  - shout: add support for TLS
* mixer
  - pulse: add "scale_volume" setting

ver 0.21.4 (2019/01/04)
* database
  - inotify: fix crash bug "terminate called after throwing ..."
  - upnp: implement "list ... group"
* output
  - httpd: declare protocol "HTTP/1.1" instead of "ICY"
* remove libwrap support
* Windows
  - fix "Failed to accept connection: unknown error"
* fix Haiku build

ver 0.21.3 (2018/11/16)
* output
  - alsa: fix crash bug
  - alsa: fix stuttering at start of playback
  - alsa: fix discarded samples at end of song
  - alsa: clear error after reopening device
* log: default to journal if MPD was started as systemd service

ver 0.21.2 (2018/11/12)
* protocol
  - operator "=~" matches a regular expression
  - operator "contains" matches substrings
* decoder
  - ffmpeg: require FFmpeg 3.1 or later
  - ffmpeg: fix broken sound with certain codecs
* output
  - alsa: fix high CPU usage with dmix
  - httpd: fix three crash bugs
* mixer
  - alsa: fix more rounding errors
* fix zlib support

ver 0.21.1 (2018/11/04)
* protocol
  - allow escaping quotes in filter expressions
  - operator "==" never searches substrings in filter expressions
* decoder
  - ffmpeg: fix build failure with non-standard FFmpeg installation path
  - flac: fix linker failure when building without FLAC support
* encoder
  - vorbis: fix linker failure when building without Vorbis decoder
* fix build failure on Linux-PowerPC
* fix build failure on FreeBSD
* eliminate DLL dependencies on Windows
* add warning about buggy Boost version 1.67
* require Meson 0.47.2 because a Meson 0.47.1 bug breaks our build

ver 0.21 (2018/10/31)
* configuration
  - add "include" directive, allows including config files
  - incremental "metadata_to_use" setting
* protocol
  - "tagtypes" can be used to hide tags
  - "find" and "search" can sort
  - "outputs" prints the plugin name
  - "outputset" sets runtime attributes
  - close connection when client sends HTTP request
  - new filter syntax for "find"/"search" etc. with negation
* database
  - simple: scan audio formats
  - proxy: require libmpdclient 2.9
  - proxy: forward `sort` and `window` to server
* player
  - hard-code "buffer_before_play" to 1 second, independent of audio format
  - "one-shot" single mode
* input
  - curl: download to buffer instead of throttling transfer
  - qobuz: new plugin to play Qobuz streams
  - tidal: new plugin to play Tidal streams
* tags
  - new tags "OriginalDate", "MUSICBRAINZ_WORKID"
* decoder
  - ffmpeg: require at least version 11.12
  - gme: try loading m3u sidecar files
  - hybrid_dsd: new decoder plugin
  - mad: move "gapless_mp3_playback" setting to "decoder" block
  - mikmod: require at least version 3.2
  - pcm: support audio/L24 (RFC 3190)
  - sidplay: support basic and kernal rom (libsidplayfp)
* resampler
  - soxr: flush resampler at end of song
* output
  - alsa: non-blocking mode
  - alsa: change "dop" and "allowed_formats" settings at runtime
  - ao: fix crash bug due to partial frames
  - shout: support the Shine encoder plugin
  - sndio: remove support for the broken RoarAudio sndio emulation
  - osx: initial support for DSD over PCM
  - roar: removed
  - httpd_output: support for unix sockets
* mixer
  - sndio: new mixer plugin
* encoder
  - opus: support for sending metadata using ogg stream chaining
* listen on $XDG_RUNTIME_DIR/mpd/socket by default
* append hostname to Zeroconf service name
* systemd watchdog support
* require GCC 6
* build with Meson instead of autotools
* use GTest instead of cppunit

ver 0.20.23 (2018/10/29)
* protocol
  - emit "player" idle event when restarting the current song
* fix broken float to s32 conversion
* new clang crash bug workaround

ver 0.20.22 (2018/10/23)
* protocol
  - add tag fallbacks for AlbumArtistSort, ArtistSort
  - fix empty string filter on fallback tags
  - "count group ..." can print an empty group
  - fix broken command "list ... group"
* storage
  - curl: URL-encode paths
* decoder
  - fluidsynth: adapt to API change in version 2.0
* Android
  - now runs as a service
  - add button to start/stop MPD
  - add option to auto-start on boot
* work around clang bug leading to crash
* install the SVG icon

ver 0.20.21 (2018/08/17)
* database
  - proxy: add "password" setting
  - proxy: support tags "ArtistSort", "AlbumArtistSort", "AlbumSort"
  - simple: allow .mpdignore comments only at start of line
* output
  - httpd: remove broken DLNA support code
* playlist
  - cue: support file type declaration "FLAC" (non-standard)
* URI schemes are case insensitive
* Android, Windows
  - enable the "curl" storage plugin

ver 0.20.20 (2018/05/22)
* protocol
  - fix "modified-since" filter regression
* output
  - pulse: cork stream when paused due to "single" mode
* decoder
  - dsdiff, dsf: support more MIME types
  - dsdiff, dsf: allow 4 MB ID3 tags
  - opus: support R128_ALBUM_GAIN tag
* Android, Windows
  - enable the "proxy" database plugin

ver 0.20.19 (2018/04/26)
* protocol
  - validate absolute seek time, reject negative values
* database
  - proxy: fix "search already in progress" errors
  - proxy: implement "list ... group"
* input
  - mms: fix lockup bug and a crash bug
* decoder
  - ffmpeg: fix av_register_all() deprecation warning (FFmpeg 4.0)
* player
  - fix spurious "Not seekable" error when switching radio streams
* macOS: fix crash bug

ver 0.20.18 (2018/02/24)
* input
  - curl: allow authentication methods other than "Basic"
* decoder
  - flac: improve seeking precision
* fix gapless CUE song transitions
* Android, Windows
  - enable the NFS storage plugin

ver 0.20.17 (2018/02/11)
* output
  - alsa: fix crash bug with 8 channels
* mixer
  - alsa: fix rounding error at volume 0
* fix real-time and idle scheduling with Musl
* Android
  - fix compatibility with Android 4.0

ver 0.20.16 (2018/02/03)
* output
  - pulse: fix crash during auto-detection
* database
  - simple: fix search within mount points
  - upnp: enable IPv6
* archive
  - iso9660: libcdio 2.0 compatibility
* fix crash in debug build on Haiku and other operating systems

ver 0.20.15 (2018/01/05)
* queue: fix crash after seek failure
* resampler
  - soxr: clear internal state after manual song change
* state file
  - make mount point restore errors non-fatal
  - fix crash when restoring mounts with incompatible database plugin
* Android
  - build without Ant
  - fix for SIGSYS crash

ver 0.20.14 (2018/01/01)
* database
  - simple: fix file corruption in the presence of mount points
* archive
  - bz2: fix deadlock
  - reduce lock contention, fixing lots of xrun problems
* fix Solaris build failure

ver 0.20.13 (2017/12/18)
* output
  - osx: set up ring buffer to hold at least 100ms
* mixer
  - alsa: fix rounding errors
* database
  - simple: don't purge mount points on update/rescan
  - simple: fix "mount" bug caused by bad compiler optimization
  - simple: fix "lsinfo" into mount points
  - upnp: work around libupnp 1.6.24 API breakage
* queue: fix spuriously misplaced prioritized songs
* save and restore mountpoints within the state file
* include Windows cross-build script in source tarball
* fix Windows build failures

ver 0.20.12 (2017/11/25)
* database
  - upnp: adapt to libupnp 1.8 API changes
* input
  - cdio_paranoia, ffmpeg, file, smbclient: reduce lock contention,
    fixing lots of xrun problems
  - curl: fix seeking
* decoder
  - ffmpeg: fix GCC 8 warning
  - vorbis: fix Tremor support
* player
  - log message when decoder is too slow
* encoder
  - vorbis: default to quality 3
* output
  - fix hanging playback with soxr resampler
  - httpd: flush encoder after tag; fixes corrupt Vorbis stream

ver 0.20.11 (2017/10/18)
* storage
  - curl: support Content-Type application/xml
* decoder
  - ffmpeg: more reliable song duration
  - gme: fix track numbering
* improve random song order when switching songs manually
* fix case insensitive search without libicu
* fix Unicode file names in playlists on Windows
* fix endless loop when accessing malformed file names in ZIP files

ver 0.20.10 (2017/08/24)
* decoder
  - ffmpeg: support MusicBrainz ID3v2 tags
* tags
  - aiff: fix FORM chunk size endianess (is big-endian)
* mixer
  - osx: add a mixer for OSX.
* fix crash when resuming playback before decoder is ready
* fix crash on Windows

ver 0.20.9 (2017/06/04)
* decoder
  - ffmpeg: support *.adx
* fix byte order detection on FreeBSD/aarch64
* fix more random crashes when compiled with clang

ver 0.20.8 (2017/05/19)
* output
  - osx: fix build failure due to missing "noexcept"
* playlist
  - m3u: support MIME type `audio/mpegurl`
* fix build failure with GCC 4.x

ver 0.20.7 (2017/05/15)
* database
  - simple: fix false positive directory loop detection with NFS
* enforce a reasonable minimum audio_buffer_size setting
* cap buffer_before_play at 80% to prevent deadlock
* fix random crashes when compiled with clang

ver 0.20.6 (2017/03/10)
* input
  - curl: fix headers after HTTP redirect to Shoutcast server
* decoder
  - ffmpeg: re-enable as fallback
  - mpcdec: fix crash (division by zero) after seeking
  - sidplay: make compatible with libsidplayfp < 1.8
* fix stream tags after automatic song change
* workaround for GCC 4.9.4 / libstdc++ bug (build failure)

ver 0.20.5 (2017/02/20)
* tags
  - id3: fix memory leak on corrupt ID3 tags
* decoder
  - sidplay: don't require libsidutils when building with libsidplayfp
* output
  - httpd: fix two buffer overflows in IcyMetaData length calculation
* mixer
  - alsa: fix crash bug

ver 0.20.4 (2017/02/01)
* input
  - nfs: fix freeze after reconnect
* output
  - sndio: work around a libroar C++ incompatibility
* workaround for GCC 4.9 "constexpr" bug
* fix FreeBSD build failure

ver 0.20.3 (2017/01/25)
* protocol
  - "playlistadd" creates new playlist if it does not exist, as documented
* database
  - proxy: fix error "terminate called after throwing ..."
  - proxy: make connect errors during startup non-fatal
* neighbor
  - upnp: fix premature expiry
* replay gain: don't reset ReplayGain levels when unpausing playback
* silence surround channels when converting from stereo
* use shortcuts such as "dsd64" in log messages

ver 0.20.2 (2017/01/15)
* input
  - alsa: fix crash bug
  - alsa: fix buffer overruns
* decoder
  - flac: add options "probesize" and "analyzeduration"
* resampler
  - libsamplerate: reset state after seeking
* output
  - fix static noise after changing to a different audio format
  - alsa: fix the DSD_U32 sample rate
  - alsa: fix the DSD_U32 byte order
  - alsa: support DSD_U16
  - recorder: fix error "Failed to create : No such file or directory"
* playlist
  - cue: fix skipping songs

ver 0.20.1 (2017/01/09)
* input
  - curl: fix crash bug
  - curl: fix freeze bug
* decoder
  - wavpack: fix crash bug
* storage
  - curl: new storage plugin for WebDAV (work in progress)
* mixer
  - alsa: normalize displayed volume according to human perception
* fix crash with volume_normalization enabled

ver 0.20 (2017/01/04)
* protocol
  - "commands" returns playlist commands only if playlist_directory configured
  - "search"/"find" have a "window" parameter
  - report song duration with milliseconds precision
  - "sticker find" can match sticker values
  - drop the "file:///" prefix for absolute file paths
  - add range parameter to command "plchanges" and "plchangesposid"
  - send verbose error message to client
* input
  - curl: fix memory leak
* tags
  - ape, ogg: drop support for non-standard tag "album artist"
    affected filetypes: vorbis, flac, opus & all files with ape2 tags
    (most importantly some mp3s)
  - id3: remove the "id3v1_encoding" setting; by definition, all ID3v1 tags
    are ISO-Latin-1
  - ape: support APE replay gain on remote files
  - read ID3 tags from NFS/SMB
* decoder
  - improved error logging
  - report I/O errors to clients
  - ffmpeg: support ReplayGain and MixRamp
  - ffmpeg: support stream tags
  - gme: add option "accuracy"
  - gme: provide the TRACK tag
  - gme: faster scanning
  - mad: reduce memory usage while scanning tags
  - mpcdec: read the bit rate
  - pcm: support audio/L16 (RFC 2586) and audio/x-mpd-float
  - sidplay: faster scanning
  - wavpack: large file support
  - wavpack: support DSD (WavPack 5)
  - wavpack: archive support
* playlist
  - cue: don't skip pregap
  - embcue: fix last track
  - flac: new plugin which reads the "CUESHEET" metadata block
* output
  - alsa: fix multi-channel order
  - alsa: remove option "use_mmap"
  - alsa: support DSD_U32
  - alsa: disable DoP if it fails
  - jack: reduce CPU usage
  - pulse: set channel map to WAVE-EX
  - recorder: record tags
  - recorder: allow dynamic file names
  - sndio: new output plugin
* mixer
  - null: new plugin
* resampler
  - new block "resampler" in configuration file
    replacing the old "samplerate_converter" setting
  - soxr: allow multi-threaded resampling
* player
  - reset song priority on playback
  - reduce xruns
* write database and state file atomically
* always write UTF-8 to the log file.
* remove dependency on GLib
* support libsystemd (instead of the older libsystemd-daemon)
* database
  - proxy: add TCP keepalive option
* update
  - apply .mpdignore matches to subdirectories
* switch the code base to C++14
  - GCC 4.9 or clang 3.4 (or newer) recommended

ver 0.19.21 (2016/12/13)
* decoder
  - ffmpeg: fix crash bug
* fix unit test failure after recent "setprio" change
* systemd: add user unit

ver 0.19.20 (2016/12/09)
* protocol
  - "setprio" re-enqueues old song if priority has been raised
* decoder
  - ffmpeg: ignore empty packets
  - pcm: fix corruption bug with partial frames (after short read)
  - sidplay: fix playback speed with libsidplayfp
* output
  - winmm: fix 8 bit playback
* fix gcc 7.0 -Wimplicit-fallthrough
* systemd: paranoid security settings

ver 0.19.19 (2016/08/23)
* decoder
  - ffmpeg: bug fix for FFmpeg 3.1 support
  - wildmidi: support libWildMidi 0.4
* output
  - pulse: support 32 bit, 24 bit and floating point playback
* support non-x86 NetBSD
* fix clang 3.9 warnings

ver 0.19.18 (2016/08/05)
* decoder
  - ffmpeg: fix crash with older FFmpeg versions (< 3.0)
  - ffmpeg: log detailed error message
  - ffmpeg: support FFmpeg 3.1
  - sidplay: detect libsidplay2 with pkg-config
  - sidplay: log detailed error message
  - sidplay: read the "date" tag
  - sidplay: allow building with libsidplayfp instead of libsidplay2
* output
  - shout: recognize setting "encoder" instead of "encoding"
* fix memory leak after stream failure
* fix build failure with Boost 1.61
* require gcc 4.7 or newer

ver 0.19.17 (2016/07/09)
* decoder
  - flac: fix assertion failure while seeking
  - flac: fix stream duration indicator
  - fix seek problems in several plugins
* fix spurious seek error "Failed to allocate silence buffer"
* replay gain: fix "replay_gain_handler mixer" setting
* DSD: use 0x69 as silence pattern
* fix use-after-free bug on "close" and "kill"

ver 0.19.16 (2016/06/13)
* faster seeking
* fix system include path order
* add missing DocBook file to tarball

ver 0.19.15 (2016/04/30)
* decoder
  - ffmpeg: support FFmpeg 3.0
  - ffmpeg: use as fallback instead of "mad" if no plugin matches
  - opus: support bigger OpusTags packets
* fix more build failures on non-glibc builds due to constexpr Mutex
* fix build failure due to missing include
* fix unit test on Alpha

ver 0.19.14 (2016/03/18)
* decoder
  - dsdiff: fix off-by-one buffer overflow
  - opus: limit tag size to 64 kB
* archive
  - iso9660: fix buffer overflow
* fix quadratic runtime bug in the tag pool
* fix build failures on non-glibc builds due to constexpr Mutex

ver 0.19.13 (2016/02/23)
* tags
  - aiff, riff: fix ID3 chunk padding
* decoder
  - ffmpeg: support the TAK codec
* fix disappearing duration of remote songs during playback
* initialize supplementary groups with glibc 2.19+

ver 0.19.12 (2015/12/15)
* fix assertion failure on malformed UTF-8 tag
* fix build failure on non-Linux systems
* fix LimitRTTIME in systemd unit file

ver 0.19.11 (2015/10/27)
* tags
  - ape: fix buffer overflow
* decoder
  - ffmpeg: fix crash due to wrong avio_alloc_context() call
  - gme: don't loop forever, fall back to GME's default play length
* encoder
  - flac: fix crash with 32 bit playback
* mixer
  - fix mixer lag after enabling/disabling output

ver 0.19.10 (2015/06/21)
* input
  - curl: fix deadlock on small responses
  - smbclient: fix DFF playback
* decoder
  - ffmpeg: improve seeking accuracy
  - fix stuck stream tags
* encoder
  - opus: fix bogus granulepos
* output
  - fix failure to open device right after booting
* neighbor
  - nfs: fix deadlock when connecting
* fix "single" mode breakage due to queue edits

ver 0.19.9 (2015/02/06)
* decoder
  - dsdiff, dsf: raise ID3 tag limit to 1 MB
* playlist: fix loading duplicate tag types from state file
* despotify: remove defunct plugin
* fix clock integer overflow on OS X
* fix gcc 5.0 warnings
* fix build failure with uClibc
* fix build failure on non-POSIX operating systems
* fix dependency issue on parallel Android build
* fix database/state file saving on Windows

ver 0.19.8 (2015/01/14)
* input
  - curl: fix bug after rewinding from end-of-file
  - mms: reduce delay at the beginning of playback
* decoder
  - dsdiff, dsf: allow ID3 tags larger than 4 kB
  - ffmpeg: support interleaved floating point
* fix clang 3.6 warnings
* fix build failure on NetBSD

ver 0.19.7 (2014/12/17)
* input
  - nfs: fix crash while canceling a failing file open operation
  - nfs: fix memory leak on connection failure
  - nfs: fix reconnect after mount failure
  - nfs: implement mount timeout (60 seconds)
* storage
  - nfs: implement I/O timeout (60 seconds)
* playlist
  - embcue: fix filename suffix detection
  - don't skip non-existent songs in "listplaylist"
* decoder
  - ffmpeg: fix time stamp underflow
* fix memory allocator bug on Windows

ver 0.19.6 (2014/12/08)
* decoder
  - ffmpeg: support FFmpeg 2.5
* fix build failure with musl
* android
  - update libFLAC to 1.3.1
  - update FFmpeg to 2.5

ver 0.19.5 (2014/11/26)
* input
  - nfs: fix crash on connection failure
* archive
  - zzip: fix crash after seeking
* decoder
  - dsdiff, dsf, opus: fix deadlock while seeking
  - mp4v2: remove because of incompatible license

ver 0.19.4 (2014/11/18)
* protocol
  - workaround for buggy clients that send "add /"
* decoder
  - ffmpeg: support opus
  - opus: add MIME types audio/ogg and application/ogg
* fix crash on failed filename charset conversion
* fix local socket detection from uid=0 (root)

ver 0.19.3 (2014/11/11)
* protocol
  - fix "(null)" result string to "list" when AlbumArtist is disabled
* database
  - upnp: fix breakage due to malformed URIs
* input
  - curl: another fix for redirected streams
* decoder
  - audiofile: fix crash while playing streams
  - audiofile: fix bit rate calculation
  - ffmpeg: support opus
  - opus: fix bogus duration on streams
  - opus: support chained streams
  - opus: improved error logging
* fix distorted audio with soxr resampler
* fix build failure on Mac OS X with non-Apple compilers

ver 0.19.2 (2014/11/02)
* input
  - curl: fix redirected streams
* playlist
  - don't allow empty playlist name
  - m3u: don't ignore unterminated last line
  - m3u: recognize the file suffix ".m3u8"
* decoder
  - ignore URI query string for plugin detection
  - faad: remove workaround for ancient libfaad2 ABI bug
  - ffmpeg: recognize MIME type audio/aacp
  - mad: fix negative replay gain values
* output
  - fix memory leak after filter initialization error
  - fall back to PCM if given DSD sample rate is not supported
* fix assertion failure on unsupported PCM conversion
* auto-disable plugins that require GLib when --disable-glib is used

ver 0.19.1 (2014/10/19)
* input
  - mms: fix deadlock bug
* playlist
  - extm3u: fix Extended M3U detection
  - m3u, extm3u, cue: fix truncated lines
* fix build failure on Mac OS X
* add missing file systemd/mpd.socket to tarball

ver 0.19 (2014/10/10)
* protocol
  - new commands "addtagid", "cleartagid", "listfiles", "listmounts",
    "listneighbors", "mount", "rangeid", "unmount"
  - "lsinfo" and "readcomments" allowed for remote files
  - "listneighbors" lists file servers on the local network
  - "playlistadd" supports file:///
  - "idle" with unrecognized event name fails
  - "list" on album artist falls back to the artist tag
  - "list" and "count" allow grouping
  - new "search"/"find" filter "modified-since"
  - "seek*" allows fractional position
  - close connection after syntax error
* database
  - proxy: forward "idle" events
  - proxy: forward the "update" command
  - proxy: copy "Last-Modified" from remote directories
  - simple: compress the database file using gzip
  - upnp: new plugin
  - cancel the update on shutdown
* storage
  - music_directory can point to a remote file server
  - nfs: new plugin
  - smbclient: new plugin
* playlist
  - cue: fix bogus duration of the last track
  - cue: restore CUE tracks from state file
  - soundcloud: use https instead of http
  - soundcloud: add default API key
* archive
  - read tags from songs in an archive
* input
  - alsa: new input plugin
  - curl: options "verify_peer" and "verify_host"
  - ffmpeg: update offset after seeking
  - ffmpeg: improved error messages
  - mms: non-blocking I/O
  - nfs: new input plugin
  - smbclient: new input plugin
* filter
  - volume: improved software volume dithering
* decoder:
  - vorbis, flac, opus: honor DESCRIPTION= tag in Xiph-based files as a comment to the song
  - audiofile: support scanning remote files
  - audiofile: log libaudiofile errors
  - dsdiff, dsf: report bit rate
  - dsdiff, dsf: implement seeking
  - dsf: support DSD512
  - dsf: support multi-channel files
  - dsf: fix big-endian bugs
  - dsf: fix noise at end of malformed file
  - mpg123: support ID3v2, ReplayGain and MixRamp
  - sndfile: support scanning remote files
  - sndfile: support tags "comment", "album", "track", "genre"
  - sndfile: native floating point playback
  - sndfile: optimized 16 bit playback
  - mp4v2: support playback of MP4 files.
* encoder:
  - shine: new encoder plugin
* output
  - alsa: support native DSD playback
  - alsa: rename "DSD over USB" to "DoP"
  - osx: fix hang after (un)plugging headphones
* threads:
  - the update thread runs at "idle" priority
  - the output thread runs at "real-time" priority
  - increase kernel timer slack on Linux
  - name each thread (for debugging)
* configuration
  - allow playlist directory without music directory
  - use XDG to auto-detect "music_directory" and "db_file"
* add tags "AlbumSort", "MUSICBRAINZ_RELEASETRACKID"
* disable global Latin-1 fallback for tag values
* new resampler option using libsoxr
* ARM NEON optimizations
* install systemd unit for socket activation
* Android port

ver 0.18.23 (2015/02/06)
* despotify: remove defunct plugin
* fix clock integer overflow on OS X
* fix gcc 5.0 warnings

ver 0.18.22 (2015/01/14)
* fix clang 3.6 warnings

ver 0.18.21 (2014/12/17)
* playlist
  - embcue: fix filename suffix detection
* decoder
  - ffmpeg: fix time stamp underflow

ver 0.18.20 (2014/12/08)
* decoder
  - ffmpeg: support FFmpeg 2.5
* fix build failure with musl

ver 0.18.19 (2014/11/26)
* archive
  - zzip: fix crash after seeking

ver 0.18.18 (2014/11/18)
* decoder
  - ffmpeg: support opus
* fix crash on failed filename charset conversion
* fix local socket detection from uid=0 (root)

ver 0.18.17 (2014/11/02)
* playlist
  - don't allow empty playlist name
  - m3u: recognize the file suffix ".m3u8"
* decoder
  - ignore URI query string for plugin detection
  - faad: remove workaround for ancient libfaad2 ABI bug
  - ffmpeg: recognize MIME type audio/aacp

ver 0.18.16 (2014/09/26)
* fix DSD breakage due to typo in configure.ac

ver 0.18.15 (2014/09/26)
* command
  - list: reset used size after the list has been processed
* fix MixRamp
* work around build failure on NetBSD

ver 0.18.14 (2014/09/11)
* protocol
  - fix range parser bug on certain 32 bit architectures
* decoder
  - audiofile: fix crash after seeking
  - ffmpeg: fix crash with ffmpeg/libav version 11
  - fix assertion failure after seeking

ver 0.18.13 (2014/08/31)
* protocol
  - don't change song on "seekcur" in random mode

* decoder
  - dsdiff, dsf: fix endless loop on malformed file
  - ffmpeg: support ffmpeg/libav version 11
  - gme: fix song duration
* output
  - alsa: fix endless loop at end of file in dsd_usb mode
* fix state file saver
* fix build failure on Darwin

ver 0.18.12 (2014/07/30)
* database
  - proxy: fix build failure with libmpdclient 2.2
  - proxy: fix add/search and other commands with libmpdclient < 2.9
* decoder
  - audiofile: improve responsiveness
  - audiofile: fix WAV stream playback
  - dsdiff, dsf: fix stream playback
  - dsdiff: fix metadata parser bug (uninitialized variables)
  - faad: estimate song duration for remote files
  - sndfile: improve responsiveness
* randomize next song when enabling "random" mode while not playing
* randomize next song when adding to single-song queue

ver 0.18.11 (2014/05/12)
* decoder
  - opus: fix missing song length on high-latency files
* fix race condition when using GLib event loop (non-Linux)

ver 0.18.10 (2014/04/10)
* decoder
  - ffmpeg: fix seeking bug
  - ffmpeg: handle unknown stream start time
  - gme: fix memory leak
  - sndfile: work around libsndfile bug on partial read
* don't interrupt playback when current song gets deleted

ver 0.18.9 (2014/03/02)
* protocol
  - "findadd" requires the "add" permission
* output
  - alsa: improved workaround for noise after manual song change
* decoder
  - vorbis: fix linker failure when libvorbis/libogg are static
* encoder
  - vorbis: fix another linker failure
* output
  - pipe: fix hanging child process due to blocked signals
* fix build failure due to missing signal.h include

ver 0.18.8 (2014/02/07)
* decoder
  - ffmpeg: support libav v10_alpha1
* encoder
  - vorbis: fix linker failure
* output
  - roar: documentation
* more robust Icy-Metadata parser
* fix Solaris build failure

ver 0.18.7 (2014/01/13)
* playlist
  - pls: fix crash after parser error
  - soundcloud: fix build failure with libyajl 2.0.1
* decoder
  - faad: fix memory leak
  - mpcdec: reject libmpcdec SV7 in configure script
* daemon: don't initialize supplementary groups when already running
  as the configured user

ver 0.18.6 (2013/12/24)
* input
  - cdio_paranoia: support libcdio-paranoia 0.90
* tags
  - riff: recognize upper-case "ID3" chunk name
* decoder
  - ffmpeg: use relative timestamps
* output
  - openal: fix build failure on Mac OS X
  - osx: fix build failure
* mixer
  - alsa: fix build failure with uClibc
* fix replay gain during cross-fade
* accept files without metadata

ver 0.18.5 (2013/11/23)
* configuration
  - fix crash when db_file is configured without music_directory
  - fix crash on "stats" without db_file/music_directory
* database
  - proxy: auto-reload statistics
  - proxy: provide "db_update" in "stats" response
* input
  - curl: work around stream resume bug (fixed in libcurl 7.32.0)
* decoder
  - fluidsynth: auto-detect by default
* clip 24 bit data from libsamplerate
* fix ia64, mipsel and other little-endian architectures
* fix build failures due to missing includes
* fix build failure with static libmpdclient

ver 0.18.4 (2013/11/13)
* decoder
  - dsdiff: fix byte order bug
* fix build failures due to missing includes
* libc++ compatibility

ver 0.18.3 (2013/11/08)
* fix stuck MPD after song change (0.18.2 regression)

ver 0.18.2 (2013/11/07)
* protocol:
  - "close" flushes the output buffer
* input:
  - cdio_paranoia: add setting "default_byte_order"
  - curl: fix bug with redirected streams
* playlist:
  - pls: fix reversed song order
* decoder:
  - audiofile: require libaudiofile 0.3 due to API breakage
  - dsf: enable DSD128
* enable buffering when starting playback (regression fix)
* fix build failures due to missing includes
* fix big-endian support

ver 0.18.1 (2013/11/04)
* protocol:
  - always ignore whitespace at the end of the line
* networking:
  - log UNIX domain path names instead of "localhost"
  - open listener sockets in the order they were configured
  - don't abort if IPv6 is not available
* output:
  - alsa: avoid endless loop in Raspberry Pi workaround
* filter:
  - autoconvert: fix "volume_normalization" with mp3 files
* add missing files to source tarball

ver 0.18 (2013/10/31)
* configuration:
  - allow tilde paths for socket
  - default filesystem charset is UTF-8 instead of ISO-8859-1
  - increase default buffer size to 4 MB
* protocol:
  - new command "readcomments" lists arbitrary file tags
  - new command "toggleoutput"
  - "find"/"search" with "any" does not match file name
  - "search" and "find" with base URI (keyword "base")
  - search for album artist falls back to the artist tag
  - re-add the "volume" command
* input:
  - curl: enable https
  - soup: plugin removed
* playlist:
  - lastfm: remove defunct Last.fm support
* decoder:
  - adplug: new decoder plugin using libadplug
  - dsf: don't play junk at the end of the "data" chunk
  - ffmpeg: drop support for pre-0.8 ffmpeg
  - flac: require libFLAC 1.2 or newer
  - flac: support FLAC files inside archives
  - opus: new decoder plugin for the Opus codec
  - vorbis: skip 16 bit quantisation, provide float samples
  - mikmod: add "loop" configuration parameter
  - modplug: add "loop_count" configuration parameter
  - mp4ff: obsolete plugin removed
* encoder:
  - opus: new encoder plugin for the Opus codec
  - vorbis: accept floating point input samples
* output:
  - new option "tags" may be used to disable sending tags to output
  - alsa: workaround for noise after manual song change
  - ffado: remove broken plugin
  - httpd: support HEAD requests
  - mvp: remove obsolete plugin
  - osx: disabled by default because it's unmaintained and unsupported
* improved decoder/output error reporting
* eliminate timer wakeup on idle MPD
* fix unresponsive MPD while waiting for stream
* port of the source code to C++11

ver 0.17.6 (2013/10/14)
* mixer:
  - alsa: fix busy loop when USB sound device gets unplugged
* decoder:
  - modplug: fix build with Debian package 1:0.8.8.4-4
* stored playlists:
  - fix loading playlists with references to local files
  - obey filesystem_charset for URLs

ver 0.17.5 (2013/08/04)
* protocol:
  - fix "playlistadd" with URI
  - fix "move" relative to current when there is no current song
* decoder:
  - ffmpeg: support "application/flv"
  - mikmod: adapt to libmikmod 3.2
* configure.ac:
  - detect system "ar"

ver 0.17.4 (2013/04/08)
* protocol:
  - allow to omit END in ranges (START:END)
  - don't emit IDLE_PLAYER before audio format is known
* decoder:
  - ffmpeg: support float planar audio (ffmpeg 1.1)
  - ffmpeg: fix AVFrame allocation
* player:
  - implement missing "idle" events on output errors
* clock: fix build failure

ver 0.17.3 (2013/01/06)
* output:
  - osx: fix pops during playback
  - recorder: fix I/O error check
  - shout: fix memory leak in error handler
  - recorder, shout: support Ogg packets that span more than one page
* decoder:
  - ffmpeg: ignore negative time stamps
  - ffmpeg: support planar audio
* playlist:
  - cue: fix memory leak
  - cue: fix CUE files with only one track

ver 0.17.2 (2012/09/30)
* protocol:
  - fix crash in local file check
* decoder:
  - fluidsynth: remove throttle (requires libfluidsynth 1.1)
  - fluidsynth: stop playback at end of file
  - fluidsynth: check MIDI file format while scanning
  - fluidsynth: add sample rate setting
  - wavpack: support all APEv2 tags
* output:
  - httpd: use monotonic clock, avoid hiccups after system clock adjustment
  - httpd: fix throttling bug after resuming playback
* playlist:
  - cue: map "PERFORMER" to "artist" or "album artist"
* mapper: fix non-UTF8 music directory name
* mapper: fix potential crash in file permission check
* playlist: fix use-after-free bug
* playlist: fix memory leak
* state_file: save song priorities
* player: disable cross-fading in "single" mode
* update: fix unsafe readlink() usage
* configure.ac:
  - don't auto-detect the vorbis encoder when Tremor is enabled

ver 0.17.1 (2012/07/31)
* protocol:
  - require appropriate permissions for searchadd{,pl}
* tags:
  - aiff: support the AIFC format
  - ape: check for ID3 if no usable APE tag was found
* playlist:
  - cue: support file types "MP3", "AIFF"
* output:
  - fix noisy playback with conversion and software volume

ver 0.17 (2012/06/27)
* protocol:
  - support client-to-client communication
  - "update" and "rescan" need only "CONTROL" permission
  - new command "seekcur" for simpler seeking within current song
  - new command "config" dumps location of music directory
  - add range parameter to command "load"
  - print extra "playlist" object for embedded CUE sheets
  - new commands "searchadd", "searchaddpl"
* input:
  - cdio_paranoia: new input plugin to play audio CDs
  - curl: enable CURLOPT_NETRC
  - curl: non-blocking I/O
  - soup: new input plugin based on libsoup
* tags:
  - RVA2: support separate album/track replay gain
* decoder:
  - mpg123: implement seeking
  - ffmpeg: drop support for pre-0.5 ffmpeg
  - ffmpeg: support WebM
  - oggflac: delete this obsolete plugin
  - dsdiff: new decoder plugin
* output:
  - alsa: support DSD-over-USB (dCS suggested standard)
  - httpd: support for streaming to a DLNA client
  - openal: improve buffer cancellation
  - osx: allow user to specify other audio devices
  - osx: implement 32 bit playback
  - shout: add possibility to set url
  - roar: new output plugin for RoarAudio
  - winmm: fail if wrong device specified instead of using default device
* mixer:
  - alsa: listen for external volume changes
* playlist:
  - allow references to songs outside the music directory
  - new CUE parser, without libcue
  - soundcloud: new plugin for accessing soundcloud.com
* state_file: add option "restore_paused"
* cue: show CUE track numbers
* allow port specification in "bind_to_address" settings
* support floating point samples
* systemd socket activation
* improve --version output
* WIN32: fix renaming of stored playlists with non-ASCII names


ver 0.16.8 (2012/04/04)
* fix for libsamplerate assertion failure
* decoder:
  - vorbis (and others): fix seeking at startup
  - ffmpeg: read the "year" tag
* encoder:
  - vorbis: generate end-of-stream packet before tag
  - vorbis: generate end-of-stream packet when playback ends
* output:
  - jack: check for connection failure before starting playback
  - jack: workaround for libjack1 crash bug
  - osx: fix stuttering due to buffering bug
* fix endless loop in text file reader
* update: skip symlinks in path that is to be updated


ver 0.16.7 (2012/02/04)
* input:
  - ffmpeg: support libavformat 0.7
* decoder:
  - ffmpeg: support libavformat 0.8, libavcodec 0.9
  - ffmpeg: support all MPD tags
* output:
  - httpd: fix excessive buffering
  - openal: force 16 bit playback, as 8 bit doesn't work
  - osx: remove sleep call from render callback
  - osx: clear render buffer when there's not enough data
* fix moving after current song


ver 0.16.6 (2011/12/01)
* decoder:
  - fix assertion failure when resuming streams
  - ffmpeg: work around bogus channel count
* encoder:
  - flac, null, wave: fix buffer corruption bug
  - wave: support packed 24 bit samples
* mapper: fix the bogus "not a directory" error message
* mapper: check "x" and "r" permissions on music directory
* log: print reason for failure
* event_pipe: fix WIN32 regression
* define WINVER in ./configure
* WIN32: autodetect filesystem encoding


ver 0.16.5 (2011/10/09)
* configure.ac
  - disable assertions in the non-debugging build
  - show solaris plugin result correctly
  - add option --enable-solaris-output
* pcm_format: fix 32-to-24 bit conversion (the "silence" bug)
* input:
  - rewind: reduce heap usage
* decoder:
  - ffmpeg: higher precision timestamps
  - ffmpeg: don't require key frame for seeking
  - fix CUE track seeking
* output:
  - openal: auto-fallback to mono if channel count is unsupported
* player:
  - make seeking to CUE track more reliable
  - the "seek" command works when MPD is stopped
  - restore song position from state file (bug fix)
  - fix crash that sometimes occurred when audio device fails on startup
  - fix absolute path support in playlists
* WIN32: close sockets properly
* install systemd service file if systemd is available


ver 0.16.4 (2011/09/01)
* don't abort configure when avahi is not found
* auto-detect libmad without pkg-config
* fix memory leaks
* don't resume playback when seeking to another song while paused
* apply follow_inside_symlinks to absolute symlinks
* fix playback discontinuation after seeking
* input:
  - curl: limit the receive buffer size
  - curl: implement a hard-coded timeout of 10 seconds
* decoder:
  - ffmpeg: workaround for semantic API change in recent ffmpeg versions
  - flac: validate the sample rate when scanning the tag
  - wavpack: obey all decoder commands, stop at CUE track border
* encoder:
  - vorbis: don't send end-of-stream on flush
* output:
  - alsa: fix SIGFPE when alsa announces a period size of 0
  - httpd: don't warn on client disconnect
  - osx: don't drain the buffer when closing
  - pulse: fix deadlock when resuming the stream
  - pulse: fix deadlock when the stream was suspended


ver 0.16.3 (2011/06/04)
* fix assertion failure in audio format mask parser
* fix NULL pointer dereference in playlist parser
* fix playlist files in base music directory
* database: allow directories with just playlists
* decoder:
  - ffmpeg: support libavcodec 0.7


ver 0.16.2 (2011/03/18)
* configure.ac:
  - fix bashism in tremor test
* decoder:
  - tremor: fix configure test
  - gme: detect end of song
* encoder:
  - vorbis: reset the Ogg stream after flush
* output:
  - httpd: fix uninitialized variable
  - httpd: include sys/socket.h
  - oss: AFMT_S24_PACKED is little-endian
  - oss: disable 24 bit playback on FreeBSD


ver 0.16.1 (2011/01/09)
* audio_check: fix parameter in prototype
* add void casts to suppress "result unused" warnings (clang)
* input:
  - ffado: disable by default
* decoder:
  - mad: work around build failure on Solaris
  - resolve modplug vs. libsndfile cflags/headers conflict
* output:
  - solaris: add missing parameter to open_cloexec() cal
  - osx: fix up audio format first, then apply it to device
* player_thread: discard empty chunks while cross-fading
* player_thread: fix assertion failure due to early seek
* output_thread: fix double lock


ver 0.16 (2010/12/11)
* protocol:
  - send song modification time to client
  - added "update" idle event
  - removed the deprecated "volume" command
  - added the "findadd" command
  - range support for "delete"
  - "previous" really plays the previous song
  - "addid" with negative position is deprecated
  - "load" supports remote playlists (extm3u, pls, asx, xspf, lastfm://)
  - allow changing replay gain mode on-the-fly
  - omitting the range end is possible
  - "update" checks if the path is malformed
* archive:
  - iso: renamed plugin to "iso9660"
  - zip: renamed plugin to "zzip"
* input:
  - lastfm: obsolete plugin removed
  - ffmpeg: new input plugin using libavformat's "avio" library
* tags:
  - added tags "ArtistSort", "AlbumArtistSort"
  - id3: revised "performer" tag support
  - id3: support multiple values
  - ape: MusicBrainz tags
  - ape: support multiple values
* decoders:
  - don't try a plugin twice (MIME type & suffix)
  - don't fall back to "mad" unless no plugin matches
  - ffmpeg: support multiple tags
  - ffmpeg: convert metadata to generic format
  - ffmpeg: implement the libavutil log callback
  - sndfile: new decoder plugin based on libsndfile
  - flac: moved CUE sheet support to a playlist plugin
  - flac: support streams without STREAMINFO block
  - mikmod: sample rate is configurable
  - mpg123: new decoder plugin based on libmpg123
  - sidplay: support sub-tunes
  - sidplay: implemented songlength database
  - sidplay: support seeking
  - sidplay: play monaural SID tunes in mono
  - sidplay: play mus, str, prg, x00 files
  - wavpack: activate 32 bit support
  - wavpack: allow more than 2 channels
  - mp4ff: rename plugin "mp4" to "mp4ff"
* encoders:
  - twolame: new encoder plugin based on libtwolame
  - flac: new encoder plugin based on libFLAC
  - wave: new encoder plugin for PCM WAV format
* output:
  - recorder: new output plugin for recording radio streams
  - alsa: don't recover on CANCEL
  - alsa: fill period buffer with silence before draining
  - openal: new output plugin
  - pulse: announce "media.role=music"
  - pulse: renamed context to "Music Player Daemon"
  - pulse: connect to server on MPD startup, implement pause
  - jack: require libjack 0.100
  - jack: don't disconnect during pause
  - jack: connect to server on MPD startup
  - jack: added options "client_name", "server_name"
  - jack: clear ring buffers before activating
  - jack: renamed option "ports" to "destination_ports"
  - jack: support more than two audio channels
  - httpd: bind port when output is enabled
  - httpd: added name/genre/website configuration
  - httpd: implement "pause"
  - httpd: bind_to_address support (including IPv6)
  - oss: 24 bit support via OSS4
  - win32: new output plugin for Windows Wave
  - shout, httpd: more responsive to control commands
  - wildcards allowed in audio_format configuration
  - consistently lock audio output objects
* player:
  - drain audio outputs at the end of the playlist
* mixers:
  - removed support for legacy mixer configuration
  - reimplemented software volume as mixer+filter plugin
  - per-device software/hardware mixer setting
* commands:
  - added new "status" line with more precise "elapsed time"
* update:
  - automatically update the database with Linux inotify
  - support .mpdignore files in the music directory
  - sort songs by album name first, then disc/track number
  - rescan after metadata_to_use change
* normalize: upgraded to AudioCompress 2.0
  - automatically convert to 16 bit samples
* replay gain:
  - reimplemented as a filter plugin
  - fall back to track gain if album gain is unavailable
  - optionally use hardware mixer to apply replay gain
  - added mode "auto"
  - parse replay gain from APE tags
* log unused/unknown block parameters
* removed the deprecated "error_file" option
* save state when stopped
* renamed option "--stdout" to "--stderr"
* removed options --create-db and --no-create-db
* state_file: save only if something has changed
* database: eliminated maximum line length
* log: redirect stdout/stderr to /dev/null if syslog is used
* set the close-on-exec flag on all file descriptors
* pcm_volume, pcm_mix: implemented 32 bit support
* support packed 24 bit samples
* CUE sheet support
* support for MixRamp tags
* obey $(sysconfdir) for default mpd.conf location
* build with large file support by default
* added test suite ("make check")
* require GLib 2.12
* added libwrap support
* make single mode 'sticky'


ver 0.15.17 (2011/??/??)
* encoder:
  - vorbis: reset the Ogg stream after flush
* decoders:
  - vorbis: fix tremor support


ver 0.15.16 (2011/03/13)
* output:
  - ao: initialize the ao_sample_format struct
  - jack: fix crash with mono playback
* encoders:
  - lame: explicitly configure the output sample rate
* update: log all file permission problems


ver 0.15.15 (2010/11/08)
* input:
  - rewind: fix assertion failure
* output:
  - shout: artist comes first in stream title


ver 0.15.14 (2010/11/06)
* player_thread: fix assertion failure due to wrong music pipe on seek
* output_thread: fix assertion failure due to race condition in OPEN
* input:
  - rewind: fix double free bug
* decoders:
  - mp4ff, ffmpeg: add extension ".m4b" (audio book)


ver 0.15.13 (2010/10/10)
* output_thread: fix race condition after CANCEL command
* output:
  - httpd: fix random data in stream title
  - httpd: MIME type audio/ogg for Ogg Vorbis
* input:
  - rewind: update MIME not only once
  - rewind: enable for MMS


ver 0.15.12 (2010/07/20)
* input:
  - curl: remove assertion after curl_multi_fdset()
* tags:
  - rva2: set "gain", not "peak"
* decoders:
  - wildmidi: support version 0.2.3


ver 0.15.11 (2010/06/14)
* tags:
  - ape: support album artist
* decoders:
  - mp4ff: support tags "album artist", "albumartist", "band"
  - mikmod: fix memory leak
  - vorbis: handle uri==NULL
  - ffmpeg: fix memory leak
  - ffmpeg: free AVFormatContext on error
  - ffmpeg: read more metadata
  - ffmpeg: fix libavformat 0.6 by using av_open_input_stream()
* playlist: emit IDLE_OPTIONS when resetting single mode
* listen: make get_remote_uid() work on BSD


ver 0.15.10 (2010/05/30)
* input:
  - mms: fix memory leak in error handler
  - mms: initialize the "eof" attribute
* decoders:
  - mad: properly calculate ID3 size without libid3tag


ver 0.15.9 (2010/03/21)
* decoders:
  - mad: fix crash when seeking at end of song
  - mpcdec: fix negative shift on fixed-point samples
  - mpcdec: fix replay gain formula with v8
* playlist: fix single+repeat in random mode
* player: postpone song tags during cross-fade


ver 0.15.8 (2010/01/17)
* input:
  - curl: allow rewinding with Icy-Metadata
* decoders:
  - ffmpeg, flac, vorbis: added more flac/vorbis MIME types
  - ffmpeg: enabled libavformat's file name extension detection
* dbUtils: return empty tag value only if no value was found
* decoder_thread: fix CUE track playback
* queue: don't repeat current song in consume mode


ver 0.15.7 (2009/12/27)
* archive:
  - close archive when stream is closed
  - iso, zip: fixed memory leak in destructor
* input:
  - file: don't fall back to parent directory
  - archive: fixed memory leak in error handler
* tags:
  - id3: fix ID3v1 charset conversion
* decoders:
  - eliminate jitter after seek failure
  - ffmpeg: don't try to force stereo
  - wavpack: allow fine-grained seeking
* mixer: explicitly close all mixers on shutdown
* mapper: fix memory leak when playlist_directory is not set
* mapper: apply filesystem_charset to playlists
* command: verify playlist name in the "rm" command
* database: return multiple tag values per song


ver 0.15.6 (2009/11/18)
* input:
  - lastfm: fixed variable name in GLib<2.16 code path
  - input/mms: require libmms 0.4
* archive:
  - zzip: require libzzip 0.13
* tags:
  - id3: allow 4 MB RIFF/AIFF tags
* decoders:
  - ffmpeg: convert metadata
  - ffmpeg: align the output buffer
  - oggflac: rewind stream after FLAC detection
  - flac: fixed CUE seeking range check
  - flac: fixed NULL pointer dereference in CUE code
* output_thread: check again if output is open on PAUSE
* update: delete ignored symlinks from database
* database: increased maximum line length to 32 kB
* sticker: added fallback for sqlite3_prepare_v2()


ver 0.15.5 (2009/10/18)
* input:
  - curl: don't abort if a packet has only metadata
  - curl: fixed endless loop during buffering
* tags:
  - riff, aiff: fixed "limited range" gcc warning
* decoders:
  - flac: fixed two memory leaks in the CUE tag loader
* decoder_thread: change the fallback decoder name to "mad"
* output_thread: check again if output is open on CANCEL
* update: fixed memory leak during container scan


ver 0.15.4 (2009/10/03)
* decoders:
  - vorbis: revert "faster tag scanning with ov_test_callback()"
  - faad: skip assertion failure on large ID3 tags
  - ffmpeg: use the "artist" tag if "author" is not present
* output:
  - osx: fix the OS X 10.6 build


ver 0.15.3 (2009/08/29)
* decoders:
  - vorbis: faster tag scanning with ov_test_callback()
* output:
  - fix stuttering due to uninitialized variable
* update: don't re-read unchanged container files


ver 0.15.2 (2009/08/15)
* tags:
  - ape: check the tag size (fixes integer underflow)
  - ape: added protection against large memory allocations
* decoders:
  - mad: skip ID3 frames when libid3tag is disabled
  - flac: parse all replaygain tags
  - flac: don't allocate cuesheet twice (memleak)
* output:
  - shout: fixed stuck pause bug
  - shout: minimize the unpause latency
* update: free empty path string (memleak)
* update: free temporary string in container scan (memleak)
* directory: free empty directories after removing them (memleak)


ver 0.15.1 (2009/07/15)
* decoders:
  - flac: fix assertion failure in tag_free() call
* output:
  - httpd: include sys/types.h (fixes Mac OS X)
* commands:
  - don't resume playback when stopping during pause
* database: fixed NULL pointer dereference after charset change
* log: fix double free() bug during shutdown


ver 0.15 (2009/06/23)
* input:
  - parse Icy-Metadata
  - added support for the MMS protocol
  - hide HTTP password in playlist
  - lastfm: new input plugin for last.fm radio (experimental and incomplete!)
  - curl: moved proxy settings to "input" block
* tags:
  - support the "album artist" tag
  - support MusicBrainz tags
  - parse RVA2 tags in mp3 files
  - parse ID3 tags in AIFF/RIFF/WAV files
  - ffmpeg: support new metadata API
  - ffmpeg: added support for the tags comment, genre, year
* decoders:
  - audiofile: streaming support added
  - audiofile: added 24 bit support
  - modplug: another MOD plugin, based on libmodplug
  - mikmod disabled by default, due to severe security issues in libmikmod
  - sidplay: new decoder plugin for C64 SID (using libsidplay2)
  - fluidsynth: new decoder plugin for MIDI files (using libfluidsynth,
    experimental due to shortcomings in libfluidsynth)
  - wildmidi: another decoder plugin for MIDI files (using libwildmidi)
  - flac: parse stream tags
  - mpcdec: support the new libmpcdec SV8 API
  - added configuration option to disable decoder plugins
  - flac: support embedded cuesheets
  - ffmpeg: updated list of supported formats
* audio outputs:
  - added option to disable audio outputs by default
  - wait 10 seconds before reopening after play failure
  - shout: enlarged buffer size to 32 kB
  - null: allow disabling synchronization
  - mvp: fall back to stereo
  - mvp: fall back to 16 bit audio samples
  - mvp: check for reopen errors
  - mvp: fixed default device detection
  - pipe: new audio output plugin which runs a command
  - alsa: better period_time default value for high sample rates
  - solaris: new audio output plugin for Solaris /dev/audio
  - httpd: new audio output plugin for web based streaming, similar to icecast
     but built in.
* commands:
  - "playlistinfo" and "move" supports a range now
  - added "sticker database", command "sticker", which allows clients
     to implement features like "song rating"
  - added "consume" command which removes a song after play
  - added "single" command, if activated, stops playback after current song or
     repeats the song if "repeat" is active.
* mixers:
  - rewritten mixer code to support multiple mixers
  - new pulseaudio mixer
  - alsa: new mixer_index option supports choosing between multiple
    identically-named controls on a device.
* Add audio archive extraction support:
  - bzip2
  - iso9660
  - zip
* the option "error_file" was removed, all messages are logged into
   "log_file"
* support logging to syslog
* fall back to XDG music directory if no music_directory is configured
* failure to read the state file is non-fatal
* --create-db starts the MPD daemon instead of exiting
* playlist_directory and music_directory are optional
* playlist: recalculate the queued song after random is toggled
* playlist: don't unpause on delete
* pause when all audio outputs fail to play
* daemon: ignore "user" setting if already running as that user
* listen: fix broken client IP addresses in log
* listen: bind failure on secondary address is non-fatal
* 24/32 bit audio support
* print available protocols in --version
* fill buffer after seeking
* choose the fallback resampler at runtime
* steps taken towards win32 compatibility
* require glib 2.6 or greater
* built-in documentation using doxygen and docbook


ver 0.14.2 (2009/02/13)
* configure.ac:
  - define HAVE_FFMPEG after all checks
* decoders:
  - ffmpeg: added support for the tags comment, genre, year
  - ffmpeg: don't warn of empty packet output
  - ffmpeg: check if the time stamp is valid
  - ffmpeg: fixed seek integer overflow
  - ffmpeg: enable WAV streaming
  - ffmpeg: added TTA support
  - wavpack: pass NULL if the .wvc file fails to open
  - mikmod: call MikMod_Exit() only in the finish() method
  - aac: fix stream metadata
* audio outputs:
  - jack: allocate ring buffers before connecting
  - jack: clear "shutdown" flag on reconnect
  - jack: reduced sleep time to 1ms
  - shout: fixed memory leak in the mp3 encoder
  - shout: switch to blocking mode
  - shout: use libshout's synchronization
  - shout: don't postpone metadata
  - shout: clear buffer before calling the encoder
* mapper: remove trailing slashes from music_directory
* player: set player error when output device fails
* update: recursively purge deleted directories
* update: free deleted subdirectories

ver 0.14.1 (2009/01/17)
* decoders:
  - mp4: support the writer/composer tag
  - id3: strip leading and trailing whitespace from ID3 tags
  - oggvorbis: fix tremor support
  - oggvorbis: disable seeking on remote files
* audio outputs:
  - jack: allocate default port names (fixes a crash)
* update:
  - refresh stats after update
  - save the database even if it is empty
* input_curl:
  - use select() to eliminate busy loop during connect
  - honour http_proxy_* config directives
  - fix assertion failure on "connection refused"
  - fix assertion failure with empty HTTP responses
* corrected the sample calculation in the fallback resampler
* log: automatically append newline
* fix setenv() conflict on Solaris
* configure.ac: check for pkg-config before using it
* fix minor memory leak in decoder_tag()
* fix cross-fading bug: it used to play some chunks of the new song twice
* playlist
  - fix assertion failure during playlist load
  - implement Fisher-Yates shuffle properly
  - safely search the playlist for deleted song
* use custom PRNG for volume dithering (speedup)
* detect libid3tag without pkg-config

ver 0.14 (2008/12/25)
* audio outputs:
  - wait 10 seconds before reopening a failed device
  - fifo: new plugin
  - null: new plugin
  - shout: block while trying to connect instead of failing
  - shout: new timeout parameter
  - shout: support mp3 encoding and the shoutcast protocol
  - shout: send silence during pause, so clients don't get disconnected
* decoders:
  - ffmpeg: new plugin
  - wavpack: new plugin
  - aac: stream support added
  - mod: disabled by default due to critical bugs in all libmikmod versions
* commands:
  - "addid" takes optional second argument to specify position
  - "idle" notifies the client when a notable change occurs
* Zeroconf support using Bonjour
* New zeroconf_enabled option so that Zeroconf support can be disabled
* Stop the player/decode processes when not playing to allow the CPU to sleep
* Fix a bug where closing an ALSA dmix device could cause MPD to hang
* Support for reading ReplayGain from LAME tags on MP3s
* MPD is now threaded, which greatly improves performance and stability
* memory usage reduced by merging duplicate tags in the database
* support connecting via unix domain socket
* allow authenticated local users to add any local file to the playlist
* 24 bit audio support
* optimized PCM conversions and dithering
* much code has been replaced by using GLib
* the HTTP client has been replaced with libcurl
* symbolic links in the music directory can be disabled; the default
  is to ignore symlinks pointing outside the music directory

ver 0.13.0 (2007/5/28)
* New JACK audio output
* Support for "file" as an alternative to "filename" in search, find, and list
* FLAC 1.1.3 API support
* New playlistadd command for adding to stored playlists
* New playlistclear command for clearing stored playlists
* Fix a bug where "find any" and "list <type> any" wouldn't return any results
* Make "list any" return an error instead of no results and an OK
* New gapless_mp3_playback option to disable gapless MP3 playback
* Support for seeking HTTP streams
* Zeroconf support using Avahi
* libsamplerate support for high quality audio resampling
* ID3v2 "Original Artist/Performer" tag support
* New playlistsearch command for searching the playlist (similar to "search")
* New playlistfind command for finding songs in the playlist (similar to "find")
* libmikmod 3.2.0 beta support
* New tagtypes command for retrieving a list of available tag types
* Fix a bug where no ACK was returned if loading a playlist failed
* Fix a bug where db_update in stats would be 0 after initial database creation
* New count command for getting stats on found songs (similar to "find")
* New playlistmove command for moving songs in stored playlists
* New playlistdelete command for deleting songs from stored playlists
* New rename command for renaming stored playlists
* Increased default buffer_before_play from 0% to 10% to prevent skipping
* Lots of bug fixes, cleaned up code, and performance improvements

ver 0.12.2 (2007/3/20)
* Fix a bug where clients could cause MPD to segfault

ver 0.12.1 (2006/10/10)
* Fix segfault when scanning an MP3 that has a Xing tag with 0 frames
* Fix segfault when there's no audio output specified and one can't be detected
* Fix handling of escaping in quotes
* Allow a quality of -1 to be specified for shout outputs
* A few minor cleanups

ver 0.12.0 (2006/9/22)
* New audio output code which supports:
  * A plugin-like architecture
  * Non-libao ("native") outputs:
    * ALSA
    * OSS
    * OS X
    * Media MVP
    * PulseAudio
    * Shout (Icecast or Shoutcast)
  * Playing through multiple outputs at once
  * Enabling/disabling outputs while MPD is running
  * Saving output state (enabled/disabled) to the state_file
* OggFLAC support
* Musepack support
* Gapless MP3 playback
* MP3 ReplayGain support (using ID3v2 tags only)
* Support for MP2 files if MP3 support is enabled
* Composer, Performer, Comment, and Disc metadata support
* New outputs command for listing available audio outputs
* New enableoutput and disableoutput commands for enabling/disabling outputs
* New plchangesposid command for a stripped down version of plchanges
* New addid command for adding to the playlist and returning a song ID
* New commands and notcommands commands for checking available commands
* Can now specify any supported metadata type or "any" in search, find, and list
* New volume_normalization parameter for enabling Audio Compress normalization
* New metadata_to_use parameter for choosing supported metadata types
* New pid_file parameter for saving the MPD process ID to the specified file
* The db_file parameter is now required
* The port parameter is now optional (defaults to 6600)
* Can specify bind_to_address multiple times
* New --kill argument for killing MPD if pid_file is specified
* Removed --update-db argument (use the update function in your client instead)
* New mpdconf.example
* New mpd.conf man page 
* Removed bundled libmad and libid3tag
* Lots of bug fixes, cleaned up code, and performance improvements

ver 0.11.5 (2004/11/1)
1) New id3v1_encoding config option to configure the id3v1 tag encoding (patch
from dottedmag)
2) Strip '\r' from m3u playlists (thank you windows)
3) Use random() instead of rand() for playlist randomizing
4) Fix a bug trying skipping some commented lines in m3u playlist files
5) Fix a bug when fetching metadata from streams that may cause certain
weirdnesses
6) Fix a bug where replaygain preamp was used on files w/o replaygain tags
7) Fix a busy loop when trying to prebuffer a nonexistant or missing stream
8) Fix a bug in forgetting to remove leading ' ' in content-type for http
streams
9) Check for ice-name in http headers
10) Be sure the strip all '\n' chars in tags
11) Set $HOME env variable when setuid'ing, this should fix the /root/.mcop
errors triggered by arts/libao

ver 0.11.4 (2004/7/26)
1) Fixed a segfault when decoding mp3's with corrupt id3v2 tags
2) Fixed a memory leak when encountering id3v2 tags in mp3 decoder

ver 0.11.3 (2004/7/21)
1) Add support for http authentication for streams
2) Added replaygain pre-amp support
3) Better error handling for fread() in inputStream_file
4) Fixed a bug so that when a freeAllInterfaces is called, it sets
max_interface_connections to 0.  This prevents potential segfaults and other
nastiness for forked processes, like the player and update-er (do to
interfacePrintWithFD()).
5) Allow blockingWrite() to handle errors more gracefully (for example, if the
disc is full, and thus the write() fails or can't be completed, we just skip
this write() and continue, instead of getting stuck in an infinite loop until
the write() becomes successful)
6) Updated mpdconf.example from sbh/avuton
7) If "user" is specified, then convert ~ in paths to the user's home path
specified by "user" config paramter (not the actual current user running mpd).

ver 0.11.2 (2004/7/5) 
1) Work around in computing total time for mp3's whose first valid mpeg frame is
not layer III
2) Fix mp3 and mp4 decoders when seeking past the end of the file
3) Fix replaygain for flac and vorbis
4) Fix memory leaks in flac decoder (from normalperson)
5) Fix Several other bugs in playlist.c and directory.c (from normalperson)

ver 0.11.1 (2004/6/24)
1) Fix a bug that caused "popping" at the beginning of mp3's
2) Fix playlistid command
3) Fix move commands so they don't mess up the song id's
4) Added support for HTTP Proxy
5) Detect and skip recursive links in the music directory
6) Fix addPathToDB() so updating on a specific path doesn't exist correctly adds
the parent directories to the DB

ver 0.11.0 (2004/6/18)
1) Support for playing mp3 and Ogg Vorbis streams
2) Non-blocking Update
3) Replaygain support for Ogg Vorbis and FLAC (by Eric Moore aka AliasMrJones)
4) audio_output_format option that allows for all audio output to be converted
to a format compatible with any sound card
5) Own routines for to always support UTF-8 <-> ISO-8859-1 conversion
6) Added "Id" and "Pos" metadata for songs in playlist
7) Added commands: plchanges, currentsong, playid, seekid, playlistid, moveid,
swapid, deleteid
8) UTF-8 validation of all tags
9) Update specific files/directories (for fast, incremental updating)
10) Added ACK error codes
11) Mod file support
12) Added command_list_ok_begin
13) Play after stop resumes from last position in the playlist
14) Play while pause resumes playback
15) Better signal handling by mackstann
16) Cleanup decoder interface (now called InputPlugins)
17) --create-db no long starts the daemon
18) --no-daemon outputs to log files
19) --stdout sends output to stdout/stderr
20) Default port is now 6600
21) Lots of other cleanups and Bugfixes

ver 0.10.4 (2004/5/26)
1) Fix configure problems on OpenBSD with langinfo and iconv
2) Fix an infinte loop when writing to an interface and it has expired
3) Fix a segfault in decoding flac's
4) Ingore CRC stuff in mp3's since some encoders did not compute the CRC
correctly
5) Fix a segfault in processing faulty mp4 metadata

ver 0.10.3 (2004/4/2)
1) Fix a segfault when a blanck line is sent from a client
2) Fix for loading playlists on platforms where char is unsigned
3) When pausing, release audio device after we say pause is successful (this
makes pause appear to not lag)
4) When returning errors for unknown types by player, be sure to copy the
filename
5) add --disable-alsa for disabling alsa mixer support
6) Use select() for a portable usleep()
7) For alsa mixer, default to "Master' element, not first element

ver 0.10.2 (2004/3/25)
1) Add suport for AAC
2) Substitute '\n' with ' ' in tag info
3) Remove empty directories from db
4) Resume from current position in song when using state file
5) Pause now closes the music device, and reopens it on resuming
6) Fix unnecessary big endian byte swapping
7) If locale is "C" or "POSIX", then use ISO-8859-1 as the fs charset
8) Fix a bug where alsa mixer wasn't detecting volume changes
9) For alsa and software mixer, show volume to be the same as it was set (even
if its not the exact volume)
10) Report bitrate for wave files
11) Compute song length of CBR mp3's more accurately

ver 0.10.1 (2004/3/7)
1) Check to see if we need to add "-lm" when linking mpd
2) Fix issues with skipping bad frames in an mp3 (this way we get the correct
samplerate and such)
3) Fix crossfading bug with ogg's
4) Updated libmad and libid3tag included w/ source to 0.15.1b

ver 0.10.0 (2004/3/3)
1) Use UTF-8 for all client communications
2) Crossfading support
3) Password Authentication (all in plaintext)
4) Software mixer
5) Buffer Size is configurable
6) Reduced Memory consumption (use directory tree for search and find)
7) Bitrate support for Flac
8) setvol command (deprecates volume command)
9) add command takes directories
10) Path's in config file now work with ~
11) Add samplerate,bits, and channels to status
12) Reenable playTime in stats display
13) Fix a segfault when doing: add ""
14) Fix a segfault with flac vorbis comments simply being "="
15) Fix a segfault/bug in queueNextSong with repeat+random
16) Fix a bug, where one process may segfault, and cause more processes to spawn
w/o killing ones that lost their parent.
17) Fix a bug when the OSS device was unable to fetch the current volume,
it would close the device (when it maybe previously closed by the exact same
code)
18) command.c cleanup by mackstann
19) directory.c and command.c cleanup by tw-nym

ver 0.9.4 (2004/1/21)
1) Fix a bug where updated tag info wasn't being detected
2) Set the default audio write size to 1024 bytes (should decrease cpu load a
bit on some machines).
3) Make audio write size configurable via "audio_write_size" config option
4) Tweak output buffer size for connections by detecting the kernel output
buffer size.

ver 0.9.3 (2003/10/31)
1) Store total time/length of songs in db and display in *info commands
2) Display instantaneous bitrate in status command
3) Add Wave Support using libaudiofile (Patch from normalperson)
4) Command code cleanup (Patch from tw-nym)
5) Optimize listing of playlists (10-100x faster)
6) Optimize interface output (write in 4kB chunks instead of on every '\n')
7) Fix bug that prevented rm command from working
8) Fix bug where deleting current song skips the next song
9) Use iconv to convert vorbis comments from UTF-8 to Latin1

ver 0.9.2 (2003/10/6)
1) Fix FreeBSD Compilation Problems
2) Fix bug in move command
3) Add mixer_control options to configure which mixer control/device mpd
controls
4) Randomize on play -1
5) Fix a bug in toggling repeat off and at the end of the playlist

ver 0.9.1 (2003/9/30)
1) Fix a statement in the middle of declarations in listen.c, causes error for
gcc 2.7

ver 0.9.0 (2003/9/30)
1) Random play mode
2) Alsa Mixer Support
3) Save and Restore "state"
4) Default config file locations (.mpdconf and /etc/mpd.conf)
5) Make db file locations configurable
6) Move songs around in the playlist
7) Gapless playback
8) Use Xing tags for mp3's
9) Remove stop_on_error
10) Seeking support
11) Playlists can be loaded and deleted from subdirectories
12) Complete rewrite of player layer (fork()'s only once, opens and closes
audio device as needed).
13) Eliminate use and dependence of SIGIO
14) IPv6 support
15) Solaris compilations fixes
16) Support for different log levels
17) Timestamps for log entries
18) "user" config parameter for setuid (patch from Nagilum)
19) Other misc features and bug fixes

ver 0.8.7 (2003/9/3)
1) Fix a memory leak.  When closing a interface, was called close() on the fd
instead of calling fclose() on the fp that was opened with fdopen().

ver 0.8.6 (2003/8/25)
1) Fix a memory leak when a buffered existed, and a connection was unexpectedly
closed, and i wasn't free'ing the buffer apropriatly.

ver 0.8.5 (2003/8/17)
1) Fix a bug where an extra end of line is returned when attempting to play a
non existing file.  This causes parsing errors for clients.

ver 0.8.4 (2003/8/13)
1) Fix a bug where garbage is returned with errors in "list" command

ver 0.8.3 (2003/8/12) 
1) Fix a compilation error on older linux systems
2) Fix a bug in searching by title
3) Add "list" command
4) Add config options for specifying libao driver/plugin and options
5) Add config option to specify which address to bind to
6) Add support for loading and saving absolute pathnames in saved playlists
7) Playlist no longer creates duplicate entries for song data (more me
efficient)
8) Songs deleted from the db are now removed for the playlist as well

ver 0.8.2 (2003/7/22)
1) Increased the connection que for listen() from 0 to 5
2) Cleanup configure makefiles so that mpd uses MPD_LIBS and MPD_CFLAGS
rather than LIBS and CFLAGS
3) Put a cap on the number of commands per command list
4) Put a cap on the maximum number of buffered output lines
5) Get rid of TIME_WAIT/EADDRINUSE socket problem
6) Use asynchronious IO (i.e. trigger SIGIO instead so we can sleep in
select() calls longer)

ver 0.8.1 (2003/7/11)
1) FreeBSD fixes
2) Fix for rare segfault when updating
3) Fix bug where client was being hungup on when done playing current song
4) Fix bug when playing flac's where it incorrectly reports an error
5) Make stop playlist on error configurable
6) Configure checks for installed libmad and libid3tag and uses those if found
7) Use buffer->finished in *_decode's instead of depending on catching signals

ver 0.8.0 (2003/7/6)
1) Flac support
2) Make playlist max length configurable
3) New backward compatible status (backward compatible for 0.8.0 on)
4) listall command now can take a directory as an argument
5) Buffer rewritten to use shared memory instead of sockets
6) Playlist adding done using db
7) Add sort to list, and use binary search for finding
8) New "stats" command
9) Command list (for faster adding of large batches of files)
10) Add buffered chunks before play
11) Useful error reporting to clients (part of status command)
12) Use libid3tag for reading id3 tags (more stable)
13) Non-blocking output to clients
14) Fix bug when removing items from directory
15) Fix bug when playing mono mp3's
16) Fix bug when attempting to delete files when using samba
17) Lots of other bug fixes I can't remember

ver 0.7.0 (2003/6/20)
1) use mad instead of mpg123 for mp3 decoding
2) volume support
3) repeate playlist support
4) use autoconf/automake (i.e. "configure")
5) configurable max connections

ver 0.6.2 (2003/6/11)
1) Buffer support for ogg
2) new config file options: "connection_timeout" and "mpg123_ignore_junk"
3) new commands: "next", "previous", and "listall"
Thanks to Niklas Hofer for "next" and "previous" patches!
4) Search by filename
5) bug fix for pause when playing mp3's

ver 0.6.1 (2003/5/29)
1) Add conf file support
2) Fix a bug when doing mp3stop (do wait3(NULL,WNOHANG|WUNTRACED,NULL))
3) Fix a bug when fork'ing, fflush file buffers before forking so the
child doesn't print the same stuff in the buffer.

ver 0.6.0 (2003/5/25)
1) Add ogg vorbis support
2) Fix two bugs relating to tables, one for search by title, and one where we
freed the tables before directories, causing a segfault
3) The info command has been removed.

ver 0.5.0-0.5.2
Initial release(s).  Support for MP3 via mpg123<|MERGE_RESOLUTION|>--- conflicted
+++ resolved
@@ -1,4 +1,3 @@
-<<<<<<< HEAD
 ver 0.22 (not yet released)
 * protocol
   - "findadd"/"searchadd"/"searchaddpl" support the "sort" and
@@ -41,10 +40,7 @@
 * switch to C++17
   - GCC 7 or clang 4 (or newer) recommended
 
-ver 0.21.25 (not yet released)
-=======
 ver 0.21.25 (2020/07/06)
->>>>>>> c67372f8
 * protocol:
   - fix crash when using "rangeid" while playing
 * database
