<<<<<<< HEAD
ver 0.22 (not yet released)
* protocol
  - "findadd"/"searchadd"/"searchaddpl" support the "sort" and
    "window" parameters
  - add command "readpicture" to download embedded pictures
  - command "moveoutput" moves an output between partitions
  - command "delpartition" deletes a partition
  - show partition name in "status" response
* tags
  - new tags "Grouping" (for ID3 "TIT1"), "Work" and "Conductor"
* input
  - curl: support "charset" parameter in URI fragment
  - ffmpeg: allow partial reads
* archive
  - iso9660: support seeking
* playlist
  - cue: integrate contents in database
* decoder
  - mad: remove option "gapless", always do gapless
  - sidplay: add option "default_genre"
  - sidplay: map SID name field to "Album" tag
  - vorbis, opus: improve seeking accuracy
* playlist
  - flac: support reading CUE sheets from remote FLAC files
* filter
  - ffmpeg: new plugin based on FFmpeg's libavfilter library
  - hdcd: new plugin based on FFmpeg's "af_hdcd" for HDCD playback
  - volume: convert S16 to S24 to preserve quality and reduce dithering noise
  - dsd: add integer-only DSD to PCM converter
* output
  - jack: add option "auto_destination_ports"
  - jack: report error details
  - pulse: add option "media_role"
* lower the real-time priority from 50 to 40
* switch to C++17
  - GCC 7 or clang 4 (or newer) recommended
=======
ver 0.21.20 (not yet released)
* decoder
  - audiofile, ffmpeg, sndfile: handle MIME type "audio/wav"
  - ffmpeg: fix playback of AIFF and TTA
  - vorbis, opus: fix seeking in small files
>>>>>>> f1ad21d2

ver 0.21.19 (2020/01/17)
* configuration
  - allow overriding top-level settings in includes
* output
  - pulse: obey Pulse's maximum sample rate (fixes DSD128 playback)
* fix build failure with clang 10
* fix build failure with Android NDK r20

ver 0.21.18 (2019/12/24)
* protocol
  - work around Mac OS X bug in the ISO 8601 parser
* output
  - alsa: fix hang bug with ALSA "null" outputs
* storage
  - curl: fix crash bug
* drop support for CURL versions older than 7.32.0
* reduce unnecessary CPU wakeups

ver 0.21.17 (2019/12/16)
* protocol
  - relax the ISO 8601 parser: allow omitting field separators, the
    time of day and the "Z" suffix
* archive
  - zzip: improve error reporting
* outputs
  - jack: mark ports as terminal
  - shout: declare metadata as UTF-8
* fix build failure with -Ddatabase=false

ver 0.21.16 (2019/10/16)
* queue
  - fix relative destination offset when moving a range
* storage
  - curl: request the "resourcetype" property to fix database update
  - curl: URL-encode more paths
  - curl: follow redirects for collections without trailing slash
* update
  - fix crash when music_directory is not a directory
* fix build with iconv() instead of ICU

ver 0.21.15 (2019/09/25)
* decoder
  - dsdiff, dsf: fix displayed bit rate
  - mpcdec: fix bogus ReplayGain values
* output
  - solaris: fix build with glibc 2.30

ver 0.21.14 (2019/08/21)
* decoder
  - sidplay: show track durations in database
  - sidplay: convert tag values from Windows-1252 charset
  - sidplay: strip text from "Date" tag
* player
  - fix crash after song change
  - fix seek position after restarting the decoder
* protocol
  - include command name in error responses

ver 0.21.13 (2019/08/06)
* input
  - cdio_paranoia: require libcdio-paranoia 10.2+0.93+1
* decoder
  - mad: fix crackling sound (0.21.12 regression)
* output
  - jack: improved Windows compatibility

ver 0.21.12 (2019/08/03)
* decoder
  - mad: update bit rate after seeking
  - mad: fix several bugs preventing the plugin from decoding the last frame
  - opus: ignore case in replay gain tag names
  - opus, vorbis: decode the "end of stream" packet
* output
  - jack: fix mono-to-stereo conversion
* player
  - don't restart unseekable song after failed seek attempt
* Windows
  - support backslash in relative URIs loaded from playlists

ver 0.21.11 (2019/07/03)
* input
  - tidal: deprecated because Tidal has changed the protocol
* decoder
  - wildmidi: log error if library initialization fails
* output
  - alsa: fix busy loop while draining
  - alsa: fix missing drain call
  - alsa: improve xrun-avoiding silence generator
  - alsa: log when generating silence due to slow decoder
  - alsa, osx: fix distortions with DSD_U32 and DoP on 32 bit CPUs
* protocol
  - fix "list" with multiple "group" levels

ver 0.21.10 (2019/06/05)
* decoder
  - opus: fix duplicate tags
* output
  - httpd: reject some well-known URIs
* fix crash bug (0.21.9 regression)

ver 0.21.9 (2019/05/20)
* input
  - buffer: fix deadlock bug
* Android
  - fix crash on ARMv7
  - request storage permission on Android 6+
* fix spurious "single" mode bug

ver 0.21.8 (2019/04/23)
* input
  - smbclient: download to buffer instead of throttling transfer
* output
  - httpd: add missing mutex lock
  - httpd: fix use-after-free bug
* playlist
  - soundcloud: fix "Unsupported URI scheme" (0.21.6 regression)
* fix Bonjour bug
* fix build failure with GCC 9
* fix build failure with -Ddatabase=false
* systemd: add user socket unit
* doc: "list file" is deprecated

ver 0.21.7 (2019/04/03)
* input
  - qobuz/tidal: scan tags when loading a playlist
* require Meson 0.49.0 for native libgcrypt-config support
* fix build failure with -Dlocal_socket=false
* Haiku
  - fix build
  - add version info

ver 0.21.6 (2019/03/17)
* protocol
  - allow loading playlists specified as absolute filesystem paths
  - fix negated filter expressions with multiple tag values
  - fix "list" with filter expression
  - omit empty playlist names in "listplaylists"
* input
  - cdio_paranoia: fix build failure due to missing #include
* decoder
  - opus: fix replay gain when there are no other tags
  - opus: fix seeking to beginning of song
  - vorbis: fix Tremor conflict resulting in crash
* output
  - pulse: work around error with unusual channel count
  - osx: fix build failure
* playlist
  - flac: fix use-after-free bug
* support abstract sockets on Linux
* Windows
  - remove the unused libwinpthread-1.dll dependency
* Android
  - enable SLES power saving mode

ver 0.21.5 (2019/02/22)
* protocol
  - fix deadlock in "albumart" command
  - fix "tagtypes disable" command
* database
  - simple: fix assertion failure
  - fix assertion failures with mount points
* storage
  - udisks: fix "AlreadyMounted" error
  - udisks: use relative path from mount URI
  - fix memory leak
* input
  - buffer: fix crash bug when playing remote WAV file
* tags
  - ape: map "Album Artist"
* output
  - shout: add support for TLS
* mixer
  - pulse: add "scale_volume" setting

ver 0.21.4 (2019/01/04)
* database
  - inotify: fix crash bug "terminate called after throwing ..."
  - upnp: implement "list ... group"
* output
  - httpd: declare protocol "HTTP/1.1" instead of "ICY"
* remove libwrap support
* Windows
  - fix "Failed to accept connection: unknown error"
* fix Haiku build

ver 0.21.3 (2018/11/16)
* output
  - alsa: fix crash bug
  - alsa: fix stuttering at start of playback
  - alsa: fix discarded samples at end of song
  - alsa: clear error after reopening device
* log: default to journal if MPD was started as systemd service

ver 0.21.2 (2018/11/12)
* protocol
  - operator "=~" matches a regular expression
  - operator "contains" matches substrings
* decoder
  - ffmpeg: require FFmpeg 3.1 or later
  - ffmpeg: fix broken sound with certain codecs
* output
  - alsa: fix high CPU usage with dmix
  - httpd: fix three crash bugs
* mixer
  - alsa: fix more rounding errors
* fix zlib support

ver 0.21.1 (2018/11/04)
* protocol
  - allow escaping quotes in filter expressions
  - operator "==" never searches substrings in filter expressions
* decoder
  - ffmpeg: fix build failure with non-standard FFmpeg installation path
  - flac: fix linker failure when building without FLAC support
* encoder
  - vorbis: fix linker failure when building without Vorbis decoder
* fix build failure on Linux-PowerPC
* fix build failure on FreeBSD
* eliminate DLL dependencies on Windows
* add warning about buggy Boost version 1.67
* require Meson 0.47.2 because a Meson 0.47.1 bug breaks our build

ver 0.21 (2018/10/31)
* configuration
  - add "include" directive, allows including config files
  - incremental "metadata_to_use" setting
* protocol
  - "tagtypes" can be used to hide tags
  - "find" and "search" can sort
  - "outputs" prints the plugin name
  - "outputset" sets runtime attributes
  - close connection when client sends HTTP request
  - new filter syntax for "find"/"search" etc. with negation
* database
  - simple: scan audio formats
  - proxy: require libmpdclient 2.9
  - proxy: forward `sort` and `window` to server
* player
  - hard-code "buffer_before_play" to 1 second, independent of audio format
  - "one-shot" single mode
* input
  - curl: download to buffer instead of throttling transfer
  - qobuz: new plugin to play Qobuz streams
  - tidal: new plugin to play Tidal streams
* tags
  - new tags "OriginalDate", "MUSICBRAINZ_WORKID"
* decoder
  - ffmpeg: require at least version 11.12
  - gme: try loading m3u sidecar files
  - hybrid_dsd: new decoder plugin
  - mad: move "gapless_mp3_playback" setting to "decoder" block
  - mikmod: require at least version 3.2
  - pcm: support audio/L24 (RFC 3190)
  - sidplay: support basic and kernal rom (libsidplayfp)
* resampler
  - soxr: flush resampler at end of song
* output
  - alsa: non-blocking mode
  - alsa: change "dop" and "allowed_formats" settings at runtime
  - ao: fix crash bug due to partial frames
  - shout: support the Shine encoder plugin
  - sndio: remove support for the broken RoarAudio sndio emulation
  - osx: initial support for DSD over PCM
  - roar: removed
  - httpd_output: support for unix sockets
* mixer
  - sndio: new mixer plugin
* encoder
  - opus: support for sending metadata using ogg stream chaining
* listen on $XDG_RUNTIME_DIR/mpd/socket by default
* append hostname to Zeroconf service name
* systemd watchdog support
* require GCC 6
* build with Meson instead of autotools
* use GTest instead of cppunit

ver 0.20.23 (2018/10/29)
* protocol
  - emit "player" idle event when restarting the current song
* fix broken float to s32 conversion
* new clang crash bug workaround

ver 0.20.22 (2018/10/23)
* protocol
  - add tag fallbacks for AlbumArtistSort, ArtistSort
  - fix empty string filter on fallback tags
  - "count group ..." can print an empty group
  - fix broken command "list ... group"
* storage
  - curl: URL-encode paths
* decoder
  - fluidsynth: adapt to API change in version 2.0
* Android
  - now runs as a service
  - add button to start/stop MPD
  - add option to auto-start on boot
* work around clang bug leading to crash
* install the SVG icon

ver 0.20.21 (2018/08/17)
* database
  - proxy: add "password" setting
  - proxy: support tags "ArtistSort", "AlbumArtistSort", "AlbumSort"
  - simple: allow .mpdignore comments only at start of line
* output
  - httpd: remove broken DLNA support code
* playlist
  - cue: support file type declaration "FLAC" (non-standard)
* URI schemes are case insensitive
* Android, Windows
  - enable the "curl" storage plugin

ver 0.20.20 (2018/05/22)
* protocol
  - fix "modified-since" filter regression
* output
  - pulse: cork stream when paused due to "single" mode
* decoder
  - dsdiff, dsf: support more MIME types
  - dsdiff, dsf: allow 4 MB ID3 tags
  - opus: support R128_ALBUM_GAIN tag
* Android, Windows
  - enable the "proxy" database plugin

ver 0.20.19 (2018/04/26)
* protocol
  - validate absolute seek time, reject negative values
* database
  - proxy: fix "search already in progress" errors
  - proxy: implement "list ... group"
* input
  - mms: fix lockup bug and a crash bug
* decoder
  - ffmpeg: fix av_register_all() deprecation warning (FFmpeg 4.0)
* player
  - fix spurious "Not seekable" error when switching radio streams
* macOS: fix crash bug

ver 0.20.18 (2018/02/24)
* input
  - curl: allow authentication methods other than "Basic"
* decoder
  - flac: improve seeking precision
* fix gapless CUE song transitions
* Android, Windows
  - enable the NFS storage plugin

ver 0.20.17 (2018/02/11)
* output
  - alsa: fix crash bug with 8 channels
* mixer
  - alsa: fix rounding error at volume 0
* fix real-time and idle scheduling with Musl
* Android
  - fix compatibility with Android 4.0

ver 0.20.16 (2018/02/03)
* output
  - pulse: fix crash during auto-detection
* database
  - simple: fix search within mount points
  - upnp: enable IPv6
* archive
  - iso9660: libcdio 2.0 compatibility
* fix crash in debug build on Haiku and other operating systems

ver 0.20.15 (2018/01/05)
* queue: fix crash after seek failure
* resampler
  - soxr: clear internal state after manual song change
* state file
  - make mount point restore errors non-fatal
  - fix crash when restoring mounts with incompatible database plugin
* Android
  - build without Ant
  - fix for SIGSYS crash

ver 0.20.14 (2018/01/01)
* database
  - simple: fix file corruption in the presence of mount points
* archive
  - bz2: fix deadlock
  - reduce lock contention, fixing lots of xrun problems
* fix Solaris build failure

ver 0.20.13 (2017/12/18)
* output
  - osx: set up ring buffer to hold at least 100ms
* mixer
  - alsa: fix rounding errors
* database
  - simple: don't purge mount points on update/rescan
  - simple: fix "mount" bug caused by bad compiler optimization
  - simple: fix "lsinfo" into mount points
  - upnp: work around libupnp 1.6.24 API breakage
* queue: fix spuriously misplaced prioritized songs
* save and restore mountpoints within the state file
* include Windows cross-build script in source tarball
* fix Windows build failures

ver 0.20.12 (2017/11/25)
* database
  - upnp: adapt to libupnp 1.8 API changes
* input
  - cdio_paranoia, ffmpeg, file, smbclient: reduce lock contention,
    fixing lots of xrun problems
  - curl: fix seeking
* decoder
  - ffmpeg: fix GCC 8 warning
  - vorbis: fix Tremor support
* player
  - log message when decoder is too slow
* encoder
  - vorbis: default to quality 3
* output
  - fix hanging playback with soxr resampler
  - httpd: flush encoder after tag; fixes corrupt Vorbis stream

ver 0.20.11 (2017/10/18)
* storage
  - curl: support Content-Type application/xml
* decoder
  - ffmpeg: more reliable song duration
  - gme: fix track numbering
* improve random song order when switching songs manually
* fix case insensitive search without libicu
* fix Unicode file names in playlists on Windows
* fix endless loop when accessing malformed file names in ZIP files

ver 0.20.10 (2017/08/24)
* decoder
  - ffmpeg: support MusicBrainz ID3v2 tags
* tags
  - aiff: fix FORM chunk size endianess (is big-endian)
* mixer
  - osx: add a mixer for OSX.
* fix crash when resuming playback before decoder is ready
* fix crash on Windows

ver 0.20.9 (2017/06/04)
* decoder
  - ffmpeg: support *.adx
* fix byte order detection on FreeBSD/aarch64
* fix more random crashes when compiled with clang

ver 0.20.8 (2017/05/19)
* output
  - osx: fix build failure due to missing "noexcept"
* playlist
  - m3u: support MIME type `audio/mpegurl`
* fix build failure with GCC 4.x

ver 0.20.7 (2017/05/15)
* database
  - simple: fix false positive directory loop detection with NFS
* enforce a reasonable minimum audio_buffer_size setting
* cap buffer_before_play at 80% to prevent deadlock
* fix random crashes when compiled with clang

ver 0.20.6 (2017/03/10)
* input
  - curl: fix headers after HTTP redirect to Shoutcast server
* decoder
  - ffmpeg: re-enable as fallback
  - mpcdec: fix crash (division by zero) after seeking
  - sidplay: make compatible with libsidplayfp < 1.8
* fix stream tags after automatic song change
* workaround for GCC 4.9.4 / libstdc++ bug (build failure)

ver 0.20.5 (2017/02/20)
* tags
  - id3: fix memory leak on corrupt ID3 tags
* decoder
  - sidplay: don't require libsidutils when building with libsidplayfp
* output
  - httpd: fix two buffer overflows in IcyMetaData length calculation
* mixer
  - alsa: fix crash bug

ver 0.20.4 (2017/02/01)
* input
  - nfs: fix freeze after reconnect
* output
  - sndio: work around a libroar C++ incompatibility
* workaround for GCC 4.9 "constexpr" bug
* fix FreeBSD build failure

ver 0.20.3 (2017/01/25)
* protocol
  - "playlistadd" creates new playlist if it does not exist, as documented
* database
  - proxy: fix error "terminate called after throwing ..."
  - proxy: make connect errors during startup non-fatal
* neighbor
  - upnp: fix premature expiry
* replay gain: don't reset ReplayGain levels when unpausing playback
* silence surround channels when converting from stereo
* use shortcuts such as "dsd64" in log messages

ver 0.20.2 (2017/01/15)
* input
  - alsa: fix crash bug
  - alsa: fix buffer overruns
* decoder
  - flac: add options "probesize" and "analyzeduration"
* resampler
  - libsamplerate: reset state after seeking
* output
  - fix static noise after changing to a different audio format
  - alsa: fix the DSD_U32 sample rate
  - alsa: fix the DSD_U32 byte order
  - alsa: support DSD_U16
  - recorder: fix error "Failed to create : No such file or directory"
* playlist
  - cue: fix skipping songs

ver 0.20.1 (2017/01/09)
* input
  - curl: fix crash bug
  - curl: fix freeze bug
* decoder
  - wavpack: fix crash bug
* storage
  - curl: new storage plugin for WebDAV (work in progress)
* mixer
  - alsa: normalize displayed volume according to human perception
* fix crash with volume_normalization enabled

ver 0.20 (2017/01/04)
* protocol
  - "commands" returns playlist commands only if playlist_directory configured
  - "search"/"find" have a "window" parameter
  - report song duration with milliseconds precision
  - "sticker find" can match sticker values
  - drop the "file:///" prefix for absolute file paths
  - add range parameter to command "plchanges" and "plchangesposid"
  - send verbose error message to client
* input
  - curl: fix memory leak
* tags
  - ape, ogg: drop support for non-standard tag "album artist"
    affected filetypes: vorbis, flac, opus & all files with ape2 tags
    (most importantly some mp3s)
  - id3: remove the "id3v1_encoding" setting; by definition, all ID3v1 tags
    are ISO-Latin-1
  - ape: support APE replay gain on remote files
  - read ID3 tags from NFS/SMB
* decoder
  - improved error logging
  - report I/O errors to clients
  - ffmpeg: support ReplayGain and MixRamp
  - ffmpeg: support stream tags
  - gme: add option "accuracy"
  - gme: provide the TRACK tag
  - gme: faster scanning
  - mad: reduce memory usage while scanning tags
  - mpcdec: read the bit rate
  - pcm: support audio/L16 (RFC 2586) and audio/x-mpd-float
  - sidplay: faster scanning
  - wavpack: large file support
  - wavpack: support DSD (WavPack 5)
  - wavpack: archive support
* playlist
  - cue: don't skip pregap
  - embcue: fix last track
  - flac: new plugin which reads the "CUESHEET" metadata block
* output
  - alsa: fix multi-channel order
  - alsa: remove option "use_mmap"
  - alsa: support DSD_U32
  - alsa: disable DoP if it fails
  - jack: reduce CPU usage
  - pulse: set channel map to WAVE-EX
  - recorder: record tags
  - recorder: allow dynamic file names
  - sndio: new output plugin
* mixer
  - null: new plugin
* resampler
  - new block "resampler" in configuration file
    replacing the old "samplerate_converter" setting
  - soxr: allow multi-threaded resampling
* player
  - reset song priority on playback
  - reduce xruns
* write database and state file atomically
* always write UTF-8 to the log file.
* remove dependency on GLib
* support libsystemd (instead of the older libsystemd-daemon)
* database
  - proxy: add TCP keepalive option
* update
  - apply .mpdignore matches to subdirectories
* switch the code base to C++14
  - GCC 4.9 or clang 3.4 (or newer) recommended

ver 0.19.21 (2016/12/13)
* decoder
  - ffmpeg: fix crash bug
* fix unit test failure after recent "setprio" change
* systemd: add user unit

ver 0.19.20 (2016/12/09)
* protocol
  - "setprio" re-enqueues old song if priority has been raised
* decoder
  - ffmpeg: ignore empty packets
  - pcm: fix corruption bug with partial frames (after short read)
  - sidplay: fix playback speed with libsidplayfp
* output
  - winmm: fix 8 bit playback
* fix gcc 7.0 -Wimplicit-fallthrough
* systemd: paranoid security settings

ver 0.19.19 (2016/08/23)
* decoder
  - ffmpeg: bug fix for FFmpeg 3.1 support
  - wildmidi: support libWildMidi 0.4
* output
  - pulse: support 32 bit, 24 bit and floating point playback
* support non-x86 NetBSD
* fix clang 3.9 warnings

ver 0.19.18 (2016/08/05)
* decoder
  - ffmpeg: fix crash with older FFmpeg versions (< 3.0)
  - ffmpeg: log detailed error message
  - ffmpeg: support FFmpeg 3.1
  - sidplay: detect libsidplay2 with pkg-config
  - sidplay: log detailed error message
  - sidplay: read the "date" tag
  - sidplay: allow building with libsidplayfp instead of libsidplay2
* output
  - shout: recognize setting "encoder" instead of "encoding"
* fix memory leak after stream failure
* fix build failure with Boost 1.61
* require gcc 4.7 or newer

ver 0.19.17 (2016/07/09)
* decoder
  - flac: fix assertion failure while seeking
  - flac: fix stream duration indicator
  - fix seek problems in several plugins
* fix spurious seek error "Failed to allocate silence buffer"
* replay gain: fix "replay_gain_handler mixer" setting
* DSD: use 0x69 as silence pattern
* fix use-after-free bug on "close" and "kill"

ver 0.19.16 (2016/06/13)
* faster seeking
* fix system include path order
* add missing DocBook file to tarball

ver 0.19.15 (2016/04/30)
* decoder
  - ffmpeg: support FFmpeg 3.0
  - ffmpeg: use as fallback instead of "mad" if no plugin matches
  - opus: support bigger OpusTags packets
* fix more build failures on non-glibc builds due to constexpr Mutex
* fix build failure due to missing include
* fix unit test on Alpha

ver 0.19.14 (2016/03/18)
* decoder
  - dsdiff: fix off-by-one buffer overflow
  - opus: limit tag size to 64 kB
* archive
  - iso9660: fix buffer overflow
* fix quadratic runtime bug in the tag pool
* fix build failures on non-glibc builds due to constexpr Mutex

ver 0.19.13 (2016/02/23)
* tags
  - aiff, riff: fix ID3 chunk padding
* decoder
  - ffmpeg: support the TAK codec
* fix disappearing duration of remote songs during playback
* initialize supplementary groups with glibc 2.19+

ver 0.19.12 (2015/12/15)
* fix assertion failure on malformed UTF-8 tag
* fix build failure on non-Linux systems
* fix LimitRTTIME in systemd unit file

ver 0.19.11 (2015/10/27)
* tags
  - ape: fix buffer overflow
* decoder
  - ffmpeg: fix crash due to wrong avio_alloc_context() call
  - gme: don't loop forever, fall back to GME's default play length
* encoder
  - flac: fix crash with 32 bit playback
* mixer
  - fix mixer lag after enabling/disabling output

ver 0.19.10 (2015/06/21)
* input
  - curl: fix deadlock on small responses
  - smbclient: fix DFF playback
* decoder
  - ffmpeg: improve seeking accuracy
  - fix stuck stream tags
* encoder
  - opus: fix bogus granulepos
* output
  - fix failure to open device right after booting
* neighbor
  - nfs: fix deadlock when connecting
* fix "single" mode breakage due to queue edits

ver 0.19.9 (2015/02/06)
* decoder
  - dsdiff, dsf: raise ID3 tag limit to 1 MB
* playlist: fix loading duplicate tag types from state file
* despotify: remove defunct plugin
* fix clock integer overflow on OS X
* fix gcc 5.0 warnings
* fix build failure with uClibc
* fix build failure on non-POSIX operating systems
* fix dependency issue on parallel Android build
* fix database/state file saving on Windows

ver 0.19.8 (2015/01/14)
* input
  - curl: fix bug after rewinding from end-of-file
  - mms: reduce delay at the beginning of playback
* decoder
  - dsdiff, dsf: allow ID3 tags larger than 4 kB
  - ffmpeg: support interleaved floating point
* fix clang 3.6 warnings
* fix build failure on NetBSD

ver 0.19.7 (2014/12/17)
* input
  - nfs: fix crash while canceling a failing file open operation
  - nfs: fix memory leak on connection failure
  - nfs: fix reconnect after mount failure
  - nfs: implement mount timeout (60 seconds)
* storage
  - nfs: implement I/O timeout (60 seconds)
* playlist
  - embcue: fix filename suffix detection
  - don't skip non-existent songs in "listplaylist"
* decoder
  - ffmpeg: fix time stamp underflow
* fix memory allocator bug on Windows

ver 0.19.6 (2014/12/08)
* decoder
  - ffmpeg: support FFmpeg 2.5
* fix build failure with musl
* android
  - update libFLAC to 1.3.1
  - update FFmpeg to 2.5

ver 0.19.5 (2014/11/26)
* input
  - nfs: fix crash on connection failure
* archive
  - zzip: fix crash after seeking
* decoder
  - dsdiff, dsf, opus: fix deadlock while seeking
  - mp4v2: remove because of incompatible license

ver 0.19.4 (2014/11/18)
* protocol
  - workaround for buggy clients that send "add /"
* decoder
  - ffmpeg: support opus
  - opus: add MIME types audio/ogg and application/ogg
* fix crash on failed filename charset conversion
* fix local socket detection from uid=0 (root)

ver 0.19.3 (2014/11/11)
* protocol
  - fix "(null)" result string to "list" when AlbumArtist is disabled
* database
  - upnp: fix breakage due to malformed URIs
* input
  - curl: another fix for redirected streams
* decoder
  - audiofile: fix crash while playing streams
  - audiofile: fix bit rate calculation
  - ffmpeg: support opus
  - opus: fix bogus duration on streams
  - opus: support chained streams
  - opus: improved error logging
* fix distorted audio with soxr resampler
* fix build failure on Mac OS X with non-Apple compilers

ver 0.19.2 (2014/11/02)
* input
  - curl: fix redirected streams
* playlist
  - don't allow empty playlist name
  - m3u: don't ignore unterminated last line
  - m3u: recognize the file suffix ".m3u8"
* decoder
  - ignore URI query string for plugin detection
  - faad: remove workaround for ancient libfaad2 ABI bug
  - ffmpeg: recognize MIME type audio/aacp
  - mad: fix negative replay gain values
* output
  - fix memory leak after filter initialization error
  - fall back to PCM if given DSD sample rate is not supported
* fix assertion failure on unsupported PCM conversion
* auto-disable plugins that require GLib when --disable-glib is used

ver 0.19.1 (2014/10/19)
* input
  - mms: fix deadlock bug
* playlist
  - extm3u: fix Extended M3U detection
  - m3u, extm3u, cue: fix truncated lines
* fix build failure on Mac OS X
* add missing file systemd/mpd.socket to tarball

ver 0.19 (2014/10/10)
* protocol
  - new commands "addtagid", "cleartagid", "listfiles", "listmounts",
    "listneighbors", "mount", "rangeid", "unmount"
  - "lsinfo" and "readcomments" allowed for remote files
  - "listneighbors" lists file servers on the local network
  - "playlistadd" supports file:///
  - "idle" with unrecognized event name fails
  - "list" on album artist falls back to the artist tag
  - "list" and "count" allow grouping
  - new "search"/"find" filter "modified-since"
  - "seek*" allows fractional position
  - close connection after syntax error
* database
  - proxy: forward "idle" events
  - proxy: forward the "update" command
  - proxy: copy "Last-Modified" from remote directories
  - simple: compress the database file using gzip
  - upnp: new plugin
  - cancel the update on shutdown
* storage
  - music_directory can point to a remote file server
  - nfs: new plugin
  - smbclient: new plugin
* playlist
  - cue: fix bogus duration of the last track
  - cue: restore CUE tracks from state file
  - soundcloud: use https instead of http
  - soundcloud: add default API key
* archive
  - read tags from songs in an archive
* input
  - alsa: new input plugin
  - curl: options "verify_peer" and "verify_host"
  - ffmpeg: update offset after seeking
  - ffmpeg: improved error messages
  - mms: non-blocking I/O
  - nfs: new input plugin
  - smbclient: new input plugin
* filter
  - volume: improved software volume dithering
* decoder:
  - vorbis, flac, opus: honor DESCRIPTION= tag in Xiph-based files as a comment to the song
  - audiofile: support scanning remote files
  - audiofile: log libaudiofile errors
  - dsdiff, dsf: report bit rate
  - dsdiff, dsf: implement seeking
  - dsf: support DSD512
  - dsf: support multi-channel files
  - dsf: fix big-endian bugs
  - dsf: fix noise at end of malformed file
  - mpg123: support ID3v2, ReplayGain and MixRamp
  - sndfile: support scanning remote files
  - sndfile: support tags "comment", "album", "track", "genre"
  - sndfile: native floating point playback
  - sndfile: optimized 16 bit playback
  - mp4v2: support playback of MP4 files.
* encoder:
  - shine: new encoder plugin
* output
  - alsa: support native DSD playback
  - alsa: rename "DSD over USB" to "DoP"
  - osx: fix hang after (un)plugging headphones
* threads:
  - the update thread runs at "idle" priority
  - the output thread runs at "real-time" priority
  - increase kernel timer slack on Linux
  - name each thread (for debugging)
* configuration
  - allow playlist directory without music directory
  - use XDG to auto-detect "music_directory" and "db_file"
* add tags "AlbumSort", "MUSICBRAINZ_RELEASETRACKID"
* disable global Latin-1 fallback for tag values
* new resampler option using libsoxr
* ARM NEON optimizations
* install systemd unit for socket activation
* Android port

ver 0.18.23 (2015/02/06)
* despotify: remove defunct plugin
* fix clock integer overflow on OS X
* fix gcc 5.0 warnings

ver 0.18.22 (2015/01/14)
* fix clang 3.6 warnings

ver 0.18.21 (2014/12/17)
* playlist
  - embcue: fix filename suffix detection
* decoder
  - ffmpeg: fix time stamp underflow

ver 0.18.20 (2014/12/08)
* decoder
  - ffmpeg: support FFmpeg 2.5
* fix build failure with musl

ver 0.18.19 (2014/11/26)
* archive
  - zzip: fix crash after seeking

ver 0.18.18 (2014/11/18)
* decoder
  - ffmpeg: support opus
* fix crash on failed filename charset conversion
* fix local socket detection from uid=0 (root)

ver 0.18.17 (2014/11/02)
* playlist
  - don't allow empty playlist name
  - m3u: recognize the file suffix ".m3u8"
* decoder
  - ignore URI query string for plugin detection
  - faad: remove workaround for ancient libfaad2 ABI bug
  - ffmpeg: recognize MIME type audio/aacp

ver 0.18.16 (2014/09/26)
* fix DSD breakage due to typo in configure.ac

ver 0.18.15 (2014/09/26)
* command
  - list: reset used size after the list has been processed
* fix MixRamp
* work around build failure on NetBSD

ver 0.18.14 (2014/09/11)
* protocol
  - fix range parser bug on certain 32 bit architectures
* decoder
  - audiofile: fix crash after seeking
  - ffmpeg: fix crash with ffmpeg/libav version 11
  - fix assertion failure after seeking

ver 0.18.13 (2014/08/31)
* protocol
  - don't change song on "seekcur" in random mode

* decoder
  - dsdiff, dsf: fix endless loop on malformed file
  - ffmpeg: support ffmpeg/libav version 11
  - gme: fix song duration
* output
  - alsa: fix endless loop at end of file in dsd_usb mode
* fix state file saver
* fix build failure on Darwin

ver 0.18.12 (2014/07/30)
* database
  - proxy: fix build failure with libmpdclient 2.2
  - proxy: fix add/search and other commands with libmpdclient < 2.9
* decoder
  - audiofile: improve responsiveness
  - audiofile: fix WAV stream playback
  - dsdiff, dsf: fix stream playback
  - dsdiff: fix metadata parser bug (uninitialized variables)
  - faad: estimate song duration for remote files
  - sndfile: improve responsiveness
* randomize next song when enabling "random" mode while not playing
* randomize next song when adding to single-song queue

ver 0.18.11 (2014/05/12)
* decoder
  - opus: fix missing song length on high-latency files
* fix race condition when using GLib event loop (non-Linux)

ver 0.18.10 (2014/04/10)
* decoder
  - ffmpeg: fix seeking bug
  - ffmpeg: handle unknown stream start time
  - gme: fix memory leak
  - sndfile: work around libsndfile bug on partial read
* don't interrupt playback when current song gets deleted

ver 0.18.9 (2014/03/02)
* protocol
  - "findadd" requires the "add" permission
* output
  - alsa: improved workaround for noise after manual song change
* decoder
  - vorbis: fix linker failure when libvorbis/libogg are static
* encoder
  - vorbis: fix another linker failure
* output
  - pipe: fix hanging child process due to blocked signals
* fix build failure due to missing signal.h include

ver 0.18.8 (2014/02/07)
* decoder
  - ffmpeg: support libav v10_alpha1
* encoder
  - vorbis: fix linker failure
* output
  - roar: documentation
* more robust Icy-Metadata parser
* fix Solaris build failure

ver 0.18.7 (2014/01/13)
* playlist
  - pls: fix crash after parser error
  - soundcloud: fix build failure with libyajl 2.0.1
* decoder
  - faad: fix memory leak
  - mpcdec: reject libmpcdec SV7 in configure script
* daemon: don't initialize supplementary groups when already running
  as the configured user

ver 0.18.6 (2013/12/24)
* input
  - cdio_paranoia: support libcdio-paranoia 0.90
* tags
  - riff: recognize upper-case "ID3" chunk name
* decoder
  - ffmpeg: use relative timestamps
* output
  - openal: fix build failure on Mac OS X
  - osx: fix build failure
* mixer
  - alsa: fix build failure with uClibc
* fix replay gain during cross-fade
* accept files without metadata

ver 0.18.5 (2013/11/23)
* configuration
  - fix crash when db_file is configured without music_directory
  - fix crash on "stats" without db_file/music_directory
* database
  - proxy: auto-reload statistics
  - proxy: provide "db_update" in "stats" response
* input
  - curl: work around stream resume bug (fixed in libcurl 7.32.0)
* decoder
  - fluidsynth: auto-detect by default
* clip 24 bit data from libsamplerate
* fix ia64, mipsel and other little-endian architectures
* fix build failures due to missing includes
* fix build failure with static libmpdclient

ver 0.18.4 (2013/11/13)
* decoder
  - dsdiff: fix byte order bug
* fix build failures due to missing includes
* libc++ compatibility

ver 0.18.3 (2013/11/08)
* fix stuck MPD after song change (0.18.2 regression)

ver 0.18.2 (2013/11/07)
* protocol:
  - "close" flushes the output buffer
* input:
  - cdio_paranoia: add setting "default_byte_order"
  - curl: fix bug with redirected streams
* playlist:
  - pls: fix reversed song order
* decoder:
  - audiofile: require libaudiofile 0.3 due to API breakage
  - dsf: enable DSD128
* enable buffering when starting playback (regression fix)
* fix build failures due to missing includes
* fix big-endian support

ver 0.18.1 (2013/11/04)
* protocol:
  - always ignore whitespace at the end of the line
* networking:
  - log UNIX domain path names instead of "localhost"
  - open listener sockets in the order they were configured
  - don't abort if IPv6 is not available
* output:
  - alsa: avoid endless loop in Raspberry Pi workaround
* filter:
  - autoconvert: fix "volume_normalization" with mp3 files
* add missing files to source tarball

ver 0.18 (2013/10/31)
* configuration:
  - allow tilde paths for socket
  - default filesystem charset is UTF-8 instead of ISO-8859-1
  - increase default buffer size to 4 MB
* protocol:
  - new command "readcomments" lists arbitrary file tags
  - new command "toggleoutput"
  - "find"/"search" with "any" does not match file name
  - "search" and "find" with base URI (keyword "base")
  - search for album artist falls back to the artist tag
  - re-add the "volume" command
* input:
  - curl: enable https
  - soup: plugin removed
* playlist:
  - lastfm: remove defunct Last.fm support
* decoder:
  - adplug: new decoder plugin using libadplug
  - dsf: don't play junk at the end of the "data" chunk
  - ffmpeg: drop support for pre-0.8 ffmpeg
  - flac: require libFLAC 1.2 or newer
  - flac: support FLAC files inside archives
  - opus: new decoder plugin for the Opus codec
  - vorbis: skip 16 bit quantisation, provide float samples
  - mikmod: add "loop" configuration parameter
  - modplug: add "loop_count" configuration parameter
  - mp4ff: obsolete plugin removed
* encoder:
  - opus: new encoder plugin for the Opus codec
  - vorbis: accept floating point input samples
* output:
  - new option "tags" may be used to disable sending tags to output
  - alsa: workaround for noise after manual song change
  - ffado: remove broken plugin
  - httpd: support HEAD requests
  - mvp: remove obsolete plugin
  - osx: disabled by default because it's unmaintained and unsupported
* improved decoder/output error reporting
* eliminate timer wakeup on idle MPD
* fix unresponsive MPD while waiting for stream
* port of the source code to C++11

ver 0.17.6 (2013/10/14)
* mixer:
  - alsa: fix busy loop when USB sound device gets unplugged
* decoder:
  - modplug: fix build with Debian package 1:0.8.8.4-4
* stored playlists:
  - fix loading playlists with references to local files
  - obey filesystem_charset for URLs

ver 0.17.5 (2013/08/04)
* protocol:
  - fix "playlistadd" with URI
  - fix "move" relative to current when there is no current song
* decoder:
  - ffmpeg: support "application/flv"
  - mikmod: adapt to libmikmod 3.2
* configure.ac:
  - detect system "ar"

ver 0.17.4 (2013/04/08)
* protocol:
  - allow to omit END in ranges (START:END)
  - don't emit IDLE_PLAYER before audio format is known
* decoder:
  - ffmpeg: support float planar audio (ffmpeg 1.1)
  - ffmpeg: fix AVFrame allocation
* player:
  - implement missing "idle" events on output errors
* clock: fix build failure

ver 0.17.3 (2013/01/06)
* output:
  - osx: fix pops during playback
  - recorder: fix I/O error check
  - shout: fix memory leak in error handler
  - recorder, shout: support Ogg packets that span more than one page
* decoder:
  - ffmpeg: ignore negative time stamps
  - ffmpeg: support planar audio
* playlist:
  - cue: fix memory leak
  - cue: fix CUE files with only one track

ver 0.17.2 (2012/09/30)
* protocol:
  - fix crash in local file check
* decoder:
  - fluidsynth: remove throttle (requires libfluidsynth 1.1)
  - fluidsynth: stop playback at end of file
  - fluidsynth: check MIDI file format while scanning
  - fluidsynth: add sample rate setting
  - wavpack: support all APEv2 tags
* output:
  - httpd: use monotonic clock, avoid hiccups after system clock adjustment
  - httpd: fix throttling bug after resuming playback
* playlist:
  - cue: map "PERFORMER" to "artist" or "album artist"
* mapper: fix non-UTF8 music directory name
* mapper: fix potential crash in file permission check
* playlist: fix use-after-free bug
* playlist: fix memory leak
* state_file: save song priorities
* player: disable cross-fading in "single" mode
* update: fix unsafe readlink() usage
* configure.ac:
  - don't auto-detect the vorbis encoder when Tremor is enabled

ver 0.17.1 (2012/07/31)
* protocol:
  - require appropriate permissions for searchadd{,pl}
* tags:
  - aiff: support the AIFC format
  - ape: check for ID3 if no usable APE tag was found
* playlist:
  - cue: support file types "MP3", "AIFF"
* output:
  - fix noisy playback with conversion and software volume

ver 0.17 (2012/06/27)
* protocol:
  - support client-to-client communication
  - "update" and "rescan" need only "CONTROL" permission
  - new command "seekcur" for simpler seeking within current song
  - new command "config" dumps location of music directory
  - add range parameter to command "load"
  - print extra "playlist" object for embedded CUE sheets
  - new commands "searchadd", "searchaddpl"
* input:
  - cdio_paranoia: new input plugin to play audio CDs
  - curl: enable CURLOPT_NETRC
  - curl: non-blocking I/O
  - soup: new input plugin based on libsoup
* tags:
  - RVA2: support separate album/track replay gain
* decoder:
  - mpg123: implement seeking
  - ffmpeg: drop support for pre-0.5 ffmpeg
  - ffmpeg: support WebM
  - oggflac: delete this obsolete plugin
  - dsdiff: new decoder plugin
* output:
  - alsa: support DSD-over-USB (dCS suggested standard)
  - httpd: support for streaming to a DLNA client
  - openal: improve buffer cancellation
  - osx: allow user to specify other audio devices
  - osx: implement 32 bit playback
  - shout: add possibility to set url
  - roar: new output plugin for RoarAudio
  - winmm: fail if wrong device specified instead of using default device
* mixer:
  - alsa: listen for external volume changes
* playlist:
  - allow references to songs outside the music directory
  - new CUE parser, without libcue
  - soundcloud: new plugin for accessing soundcloud.com
* state_file: add option "restore_paused"
* cue: show CUE track numbers
* allow port specification in "bind_to_address" settings
* support floating point samples
* systemd socket activation
* improve --version output
* WIN32: fix renaming of stored playlists with non-ASCII names


ver 0.16.8 (2012/04/04)
* fix for libsamplerate assertion failure
* decoder:
  - vorbis (and others): fix seeking at startup
  - ffmpeg: read the "year" tag
* encoder:
  - vorbis: generate end-of-stream packet before tag
  - vorbis: generate end-of-stream packet when playback ends
* output:
  - jack: check for connection failure before starting playback
  - jack: workaround for libjack1 crash bug
  - osx: fix stuttering due to buffering bug
* fix endless loop in text file reader
* update: skip symlinks in path that is to be updated


ver 0.16.7 (2012/02/04)
* input:
  - ffmpeg: support libavformat 0.7
* decoder:
  - ffmpeg: support libavformat 0.8, libavcodec 0.9
  - ffmpeg: support all MPD tags
* output:
  - httpd: fix excessive buffering
  - openal: force 16 bit playback, as 8 bit doesn't work
  - osx: remove sleep call from render callback
  - osx: clear render buffer when there's not enough data
* fix moving after current song


ver 0.16.6 (2011/12/01)
* decoder:
  - fix assertion failure when resuming streams
  - ffmpeg: work around bogus channel count
* encoder:
  - flac, null, wave: fix buffer corruption bug
  - wave: support packed 24 bit samples
* mapper: fix the bogus "not a directory" error message
* mapper: check "x" and "r" permissions on music directory
* log: print reason for failure
* event_pipe: fix WIN32 regression
* define WINVER in ./configure
* WIN32: autodetect filesystem encoding


ver 0.16.5 (2011/10/09)
* configure.ac
  - disable assertions in the non-debugging build
  - show solaris plugin result correctly
  - add option --enable-solaris-output
* pcm_format: fix 32-to-24 bit conversion (the "silence" bug)
* input:
  - rewind: reduce heap usage
* decoder:
  - ffmpeg: higher precision timestamps
  - ffmpeg: don't require key frame for seeking
  - fix CUE track seeking
* output:
  - openal: auto-fallback to mono if channel count is unsupported
* player:
  - make seeking to CUE track more reliable
  - the "seek" command works when MPD is stopped
  - restore song position from state file (bug fix)
  - fix crash that sometimes occurred when audio device fails on startup
  - fix absolute path support in playlists
* WIN32: close sockets properly
* install systemd service file if systemd is available


ver 0.16.4 (2011/09/01)
* don't abort configure when avahi is not found
* auto-detect libmad without pkg-config
* fix memory leaks
* don't resume playback when seeking to another song while paused
* apply follow_inside_symlinks to absolute symlinks
* fix playback discontinuation after seeking
* input:
  - curl: limit the receive buffer size
  - curl: implement a hard-coded timeout of 10 seconds
* decoder:
  - ffmpeg: workaround for semantic API change in recent ffmpeg versions
  - flac: validate the sample rate when scanning the tag
  - wavpack: obey all decoder commands, stop at CUE track border
* encoder:
  - vorbis: don't send end-of-stream on flush
* output:
  - alsa: fix SIGFPE when alsa announces a period size of 0
  - httpd: don't warn on client disconnect
  - osx: don't drain the buffer when closing
  - pulse: fix deadlock when resuming the stream
  - pulse: fix deadlock when the stream was suspended


ver 0.16.3 (2011/06/04)
* fix assertion failure in audio format mask parser
* fix NULL pointer dereference in playlist parser
* fix playlist files in base music directory
* database: allow directories with just playlists
* decoder:
  - ffmpeg: support libavcodec 0.7


ver 0.16.2 (2011/03/18)
* configure.ac:
  - fix bashism in tremor test
* decoder:
  - tremor: fix configure test
  - gme: detect end of song
* encoder:
  - vorbis: reset the Ogg stream after flush
* output:
  - httpd: fix uninitialized variable
  - httpd: include sys/socket.h
  - oss: AFMT_S24_PACKED is little-endian
  - oss: disable 24 bit playback on FreeBSD


ver 0.16.1 (2011/01/09)
* audio_check: fix parameter in prototype
* add void casts to suppress "result unused" warnings (clang)
* input:
  - ffado: disable by default
* decoder:
  - mad: work around build failure on Solaris
  - resolve modplug vs. libsndfile cflags/headers conflict
* output:
  - solaris: add missing parameter to open_cloexec() cal
  - osx: fix up audio format first, then apply it to device
* player_thread: discard empty chunks while cross-fading
* player_thread: fix assertion failure due to early seek
* output_thread: fix double lock


ver 0.16 (2010/12/11)
* protocol:
  - send song modification time to client
  - added "update" idle event
  - removed the deprecated "volume" command
  - added the "findadd" command
  - range support for "delete"
  - "previous" really plays the previous song
  - "addid" with negative position is deprecated
  - "load" supports remote playlists (extm3u, pls, asx, xspf, lastfm://)
  - allow changing replay gain mode on-the-fly
  - omitting the range end is possible
  - "update" checks if the path is malformed
* archive:
  - iso: renamed plugin to "iso9660"
  - zip: renamed plugin to "zzip"
* input:
  - lastfm: obsolete plugin removed
  - ffmpeg: new input plugin using libavformat's "avio" library
* tags:
  - added tags "ArtistSort", "AlbumArtistSort"
  - id3: revised "performer" tag support
  - id3: support multiple values
  - ape: MusicBrainz tags
  - ape: support multiple values
* decoders:
  - don't try a plugin twice (MIME type & suffix)
  - don't fall back to "mad" unless no plugin matches
  - ffmpeg: support multiple tags
  - ffmpeg: convert metadata to generic format
  - ffmpeg: implement the libavutil log callback
  - sndfile: new decoder plugin based on libsndfile
  - flac: moved CUE sheet support to a playlist plugin
  - flac: support streams without STREAMINFO block
  - mikmod: sample rate is configurable
  - mpg123: new decoder plugin based on libmpg123
  - sidplay: support sub-tunes
  - sidplay: implemented songlength database
  - sidplay: support seeking
  - sidplay: play monaural SID tunes in mono
  - sidplay: play mus, str, prg, x00 files
  - wavpack: activate 32 bit support
  - wavpack: allow more than 2 channels
  - mp4ff: rename plugin "mp4" to "mp4ff"
* encoders:
  - twolame: new encoder plugin based on libtwolame
  - flac: new encoder plugin based on libFLAC
  - wave: new encoder plugin for PCM WAV format
* output:
  - recorder: new output plugin for recording radio streams
  - alsa: don't recover on CANCEL
  - alsa: fill period buffer with silence before draining
  - openal: new output plugin
  - pulse: announce "media.role=music"
  - pulse: renamed context to "Music Player Daemon"
  - pulse: connect to server on MPD startup, implement pause
  - jack: require libjack 0.100
  - jack: don't disconnect during pause
  - jack: connect to server on MPD startup
  - jack: added options "client_name", "server_name"
  - jack: clear ring buffers before activating
  - jack: renamed option "ports" to "destination_ports"
  - jack: support more than two audio channels
  - httpd: bind port when output is enabled
  - httpd: added name/genre/website configuration
  - httpd: implement "pause"
  - httpd: bind_to_address support (including IPv6)
  - oss: 24 bit support via OSS4
  - win32: new output plugin for Windows Wave
  - shout, httpd: more responsive to control commands
  - wildcards allowed in audio_format configuration
  - consistently lock audio output objects
* player:
  - drain audio outputs at the end of the playlist
* mixers:
  - removed support for legacy mixer configuration
  - reimplemented software volume as mixer+filter plugin
  - per-device software/hardware mixer setting
* commands:
  - added new "status" line with more precise "elapsed time"
* update:
  - automatically update the database with Linux inotify
  - support .mpdignore files in the music directory
  - sort songs by album name first, then disc/track number
  - rescan after metadata_to_use change
* normalize: upgraded to AudioCompress 2.0
  - automatically convert to 16 bit samples
* replay gain:
  - reimplemented as a filter plugin
  - fall back to track gain if album gain is unavailable
  - optionally use hardware mixer to apply replay gain
  - added mode "auto"
  - parse replay gain from APE tags
* log unused/unknown block parameters
* removed the deprecated "error_file" option
* save state when stopped
* renamed option "--stdout" to "--stderr"
* removed options --create-db and --no-create-db
* state_file: save only if something has changed
* database: eliminated maximum line length
* log: redirect stdout/stderr to /dev/null if syslog is used
* set the close-on-exec flag on all file descriptors
* pcm_volume, pcm_mix: implemented 32 bit support
* support packed 24 bit samples
* CUE sheet support
* support for MixRamp tags
* obey $(sysconfdir) for default mpd.conf location
* build with large file support by default
* added test suite ("make check")
* require GLib 2.12
* added libwrap support
* make single mode 'sticky'


ver 0.15.17 (2011/??/??)
* encoder:
  - vorbis: reset the Ogg stream after flush
* decoders:
  - vorbis: fix tremor support


ver 0.15.16 (2011/03/13)
* output:
  - ao: initialize the ao_sample_format struct
  - jack: fix crash with mono playback
* encoders:
  - lame: explicitly configure the output sample rate
* update: log all file permission problems


ver 0.15.15 (2010/11/08)
* input:
  - rewind: fix assertion failure
* output:
  - shout: artist comes first in stream title


ver 0.15.14 (2010/11/06)
* player_thread: fix assertion failure due to wrong music pipe on seek
* output_thread: fix assertion failure due to race condition in OPEN
* input:
  - rewind: fix double free bug
* decoders:
  - mp4ff, ffmpeg: add extension ".m4b" (audio book)


ver 0.15.13 (2010/10/10)
* output_thread: fix race condition after CANCEL command
* output:
  - httpd: fix random data in stream title
  - httpd: MIME type audio/ogg for Ogg Vorbis
* input:
  - rewind: update MIME not only once
  - rewind: enable for MMS


ver 0.15.12 (2010/07/20)
* input:
  - curl: remove assertion after curl_multi_fdset()
* tags:
  - rva2: set "gain", not "peak"
* decoders:
  - wildmidi: support version 0.2.3


ver 0.15.11 (2010/06/14)
* tags:
  - ape: support album artist
* decoders:
  - mp4ff: support tags "album artist", "albumartist", "band"
  - mikmod: fix memory leak
  - vorbis: handle uri==NULL
  - ffmpeg: fix memory leak
  - ffmpeg: free AVFormatContext on error
  - ffmpeg: read more metadata
  - ffmpeg: fix libavformat 0.6 by using av_open_input_stream()
* playlist: emit IDLE_OPTIONS when resetting single mode
* listen: make get_remote_uid() work on BSD


ver 0.15.10 (2010/05/30)
* input:
  - mms: fix memory leak in error handler
  - mms: initialize the "eof" attribute
* decoders:
  - mad: properly calculate ID3 size without libid3tag


ver 0.15.9 (2010/03/21)
* decoders:
  - mad: fix crash when seeking at end of song
  - mpcdec: fix negative shift on fixed-point samples
  - mpcdec: fix replay gain formula with v8
* playlist: fix single+repeat in random mode
* player: postpone song tags during cross-fade


ver 0.15.8 (2010/01/17)
* input:
  - curl: allow rewinding with Icy-Metadata
* decoders:
  - ffmpeg, flac, vorbis: added more flac/vorbis MIME types
  - ffmpeg: enabled libavformat's file name extension detection
* dbUtils: return empty tag value only if no value was found
* decoder_thread: fix CUE track playback
* queue: don't repeat current song in consume mode


ver 0.15.7 (2009/12/27)
* archive:
  - close archive when stream is closed
  - iso, zip: fixed memory leak in destructor
* input:
  - file: don't fall back to parent directory
  - archive: fixed memory leak in error handler
* tags:
  - id3: fix ID3v1 charset conversion
* decoders:
  - eliminate jitter after seek failure
  - ffmpeg: don't try to force stereo
  - wavpack: allow fine-grained seeking
* mixer: explicitly close all mixers on shutdown
* mapper: fix memory leak when playlist_directory is not set
* mapper: apply filesystem_charset to playlists
* command: verify playlist name in the "rm" command
* database: return multiple tag values per song


ver 0.15.6 (2009/11/18)
* input:
  - lastfm: fixed variable name in GLib<2.16 code path
  - input/mms: require libmms 0.4
* archive:
  - zzip: require libzzip 0.13
* tags:
  - id3: allow 4 MB RIFF/AIFF tags
* decoders:
  - ffmpeg: convert metadata
  - ffmpeg: align the output buffer
  - oggflac: rewind stream after FLAC detection
  - flac: fixed CUE seeking range check
  - flac: fixed NULL pointer dereference in CUE code
* output_thread: check again if output is open on PAUSE
* update: delete ignored symlinks from database
* database: increased maximum line length to 32 kB
* sticker: added fallback for sqlite3_prepare_v2()


ver 0.15.5 (2009/10/18)
* input:
  - curl: don't abort if a packet has only metadata
  - curl: fixed endless loop during buffering
* tags:
  - riff, aiff: fixed "limited range" gcc warning
* decoders:
  - flac: fixed two memory leaks in the CUE tag loader
* decoder_thread: change the fallback decoder name to "mad"
* output_thread: check again if output is open on CANCEL
* update: fixed memory leak during container scan


ver 0.15.4 (2009/10/03)
* decoders:
  - vorbis: revert "faster tag scanning with ov_test_callback()"
  - faad: skip assertion failure on large ID3 tags
  - ffmpeg: use the "artist" tag if "author" is not present
* output:
  - osx: fix the OS X 10.6 build


ver 0.15.3 (2009/08/29)
* decoders:
  - vorbis: faster tag scanning with ov_test_callback()
* output:
  - fix stuttering due to uninitialized variable
* update: don't re-read unchanged container files


ver 0.15.2 (2009/08/15)
* tags:
  - ape: check the tag size (fixes integer underflow)
  - ape: added protection against large memory allocations
* decoders:
  - mad: skip ID3 frames when libid3tag is disabled
  - flac: parse all replaygain tags
  - flac: don't allocate cuesheet twice (memleak)
* output:
  - shout: fixed stuck pause bug
  - shout: minimize the unpause latency
* update: free empty path string (memleak)
* update: free temporary string in container scan (memleak)
* directory: free empty directories after removing them (memleak)


ver 0.15.1 (2009/07/15)
* decoders:
  - flac: fix assertion failure in tag_free() call
* output:
  - httpd: include sys/types.h (fixes Mac OS X)
* commands:
  - don't resume playback when stopping during pause
* database: fixed NULL pointer dereference after charset change
* log: fix double free() bug during shutdown


ver 0.15 (2009/06/23)
* input:
  - parse Icy-Metadata
  - added support for the MMS protocol
  - hide HTTP password in playlist
  - lastfm: new input plugin for last.fm radio (experimental and incomplete!)
  - curl: moved proxy settings to "input" block
* tags:
  - support the "album artist" tag
  - support MusicBrainz tags
  - parse RVA2 tags in mp3 files
  - parse ID3 tags in AIFF/RIFF/WAV files
  - ffmpeg: support new metadata API
  - ffmpeg: added support for the tags comment, genre, year
* decoders:
  - audiofile: streaming support added
  - audiofile: added 24 bit support
  - modplug: another MOD plugin, based on libmodplug
  - mikmod disabled by default, due to severe security issues in libmikmod
  - sidplay: new decoder plugin for C64 SID (using libsidplay2)
  - fluidsynth: new decoder plugin for MIDI files (using libfluidsynth,
    experimental due to shortcomings in libfluidsynth)
  - wildmidi: another decoder plugin for MIDI files (using libwildmidi)
  - flac: parse stream tags
  - mpcdec: support the new libmpcdec SV8 API
  - added configuration option to disable decoder plugins
  - flac: support embedded cuesheets
  - ffmpeg: updated list of supported formats
* audio outputs:
  - added option to disable audio outputs by default
  - wait 10 seconds before reopening after play failure
  - shout: enlarged buffer size to 32 kB
  - null: allow disabling synchronization
  - mvp: fall back to stereo
  - mvp: fall back to 16 bit audio samples
  - mvp: check for reopen errors
  - mvp: fixed default device detection
  - pipe: new audio output plugin which runs a command
  - alsa: better period_time default value for high sample rates
  - solaris: new audio output plugin for Solaris /dev/audio
  - httpd: new audio output plugin for web based streaming, similar to icecast
     but built in.
* commands:
  - "playlistinfo" and "move" supports a range now
  - added "sticker database", command "sticker", which allows clients
     to implement features like "song rating"
  - added "consume" command which removes a song after play
  - added "single" command, if activated, stops playback after current song or
     repeats the song if "repeat" is active.
* mixers:
  - rewritten mixer code to support multiple mixers
  - new pulseaudio mixer
  - alsa: new mixer_index option supports choosing between multiple
    identically-named controls on a device.
* Add audio archive extraction support:
  - bzip2
  - iso9660
  - zip
* the option "error_file" was removed, all messages are logged into
   "log_file"
* support logging to syslog
* fall back to XDG music directory if no music_directory is configured
* failure to read the state file is non-fatal
* --create-db starts the MPD daemon instead of exiting
* playlist_directory and music_directory are optional
* playlist: recalculate the queued song after random is toggled
* playlist: don't unpause on delete
* pause when all audio outputs fail to play
* daemon: ignore "user" setting if already running as that user
* listen: fix broken client IP addresses in log
* listen: bind failure on secondary address is non-fatal
* 24/32 bit audio support
* print available protocols in --version
* fill buffer after seeking
* choose the fallback resampler at runtime
* steps taken towards win32 compatibility
* require glib 2.6 or greater
* built-in documentation using doxygen and docbook


ver 0.14.2 (2009/02/13)
* configure.ac:
  - define HAVE_FFMPEG after all checks
* decoders:
  - ffmpeg: added support for the tags comment, genre, year
  - ffmpeg: don't warn of empty packet output
  - ffmpeg: check if the time stamp is valid
  - ffmpeg: fixed seek integer overflow
  - ffmpeg: enable WAV streaming
  - ffmpeg: added TTA support
  - wavpack: pass NULL if the .wvc file fails to open
  - mikmod: call MikMod_Exit() only in the finish() method
  - aac: fix stream metadata
* audio outputs:
  - jack: allocate ring buffers before connecting
  - jack: clear "shutdown" flag on reconnect
  - jack: reduced sleep time to 1ms
  - shout: fixed memory leak in the mp3 encoder
  - shout: switch to blocking mode
  - shout: use libshout's synchronization
  - shout: don't postpone metadata
  - shout: clear buffer before calling the encoder
* mapper: remove trailing slashes from music_directory
* player: set player error when output device fails
* update: recursively purge deleted directories
* update: free deleted subdirectories

ver 0.14.1 (2009/01/17)
* decoders:
  - mp4: support the writer/composer tag
  - id3: strip leading and trailing whitespace from ID3 tags
  - oggvorbis: fix tremor support
  - oggvorbis: disable seeking on remote files
* audio outputs:
  - jack: allocate default port names (fixes a crash)
* update:
  - refresh stats after update
  - save the database even if it is empty
* input_curl:
  - use select() to eliminate busy loop during connect
  - honour http_proxy_* config directives
  - fix assertion failure on "connection refused"
  - fix assertion failure with empty HTTP responses
* corrected the sample calculation in the fallback resampler
* log: automatically append newline
* fix setenv() conflict on Solaris
* configure.ac: check for pkg-config before using it
* fix minor memory leak in decoder_tag()
* fix cross-fading bug: it used to play some chunks of the new song twice
* playlist
  - fix assertion failure during playlist load
  - implement Fisher-Yates shuffle properly
  - safely search the playlist for deleted song
* use custom PRNG for volume dithering (speedup)
* detect libid3tag without pkg-config

ver 0.14 (2008/12/25)
* audio outputs:
  - wait 10 seconds before reopening a failed device
  - fifo: new plugin
  - null: new plugin
  - shout: block while trying to connect instead of failing
  - shout: new timeout parameter
  - shout: support mp3 encoding and the shoutcast protocol
  - shout: send silence during pause, so clients don't get disconnected
* decoders:
  - ffmpeg: new plugin
  - wavpack: new plugin
  - aac: stream support added
  - mod: disabled by default due to critical bugs in all libmikmod versions
* commands:
  - "addid" takes optional second argument to specify position
  - "idle" notifies the client when a notable change occurs
* Zeroconf support using Bonjour
* New zeroconf_enabled option so that Zeroconf support can be disabled
* Stop the player/decode processes when not playing to allow the CPU to sleep
* Fix a bug where closing an ALSA dmix device could cause MPD to hang
* Support for reading ReplayGain from LAME tags on MP3s
* MPD is now threaded, which greatly improves performance and stability
* memory usage reduced by merging duplicate tags in the database
* support connecting via unix domain socket
* allow authenticated local users to add any local file to the playlist
* 24 bit audio support
* optimized PCM conversions and dithering
* much code has been replaced by using GLib
* the HTTP client has been replaced with libcurl
* symbolic links in the music directory can be disabled; the default
  is to ignore symlinks pointing outside the music directory

ver 0.13.0 (2007/5/28)
* New JACK audio output
* Support for "file" as an alternative to "filename" in search, find, and list
* FLAC 1.1.3 API support
* New playlistadd command for adding to stored playlists
* New playlistclear command for clearing stored playlists
* Fix a bug where "find any" and "list <type> any" wouldn't return any results
* Make "list any" return an error instead of no results and an OK
* New gapless_mp3_playback option to disable gapless MP3 playback
* Support for seeking HTTP streams
* Zeroconf support using Avahi
* libsamplerate support for high quality audio resampling
* ID3v2 "Original Artist/Performer" tag support
* New playlistsearch command for searching the playlist (similar to "search")
* New playlistfind command for finding songs in the playlist (similar to "find")
* libmikmod 3.2.0 beta support
* New tagtypes command for retrieving a list of available tag types
* Fix a bug where no ACK was returned if loading a playlist failed
* Fix a bug where db_update in stats would be 0 after initial database creation
* New count command for getting stats on found songs (similar to "find")
* New playlistmove command for moving songs in stored playlists
* New playlistdelete command for deleting songs from stored playlists
* New rename command for renaming stored playlists
* Increased default buffer_before_play from 0% to 10% to prevent skipping
* Lots of bug fixes, cleaned up code, and performance improvements

ver 0.12.2 (2007/3/20)
* Fix a bug where clients could cause MPD to segfault

ver 0.12.1 (2006/10/10)
* Fix segfault when scanning an MP3 that has a Xing tag with 0 frames
* Fix segfault when there's no audio output specified and one can't be detected
* Fix handling of escaping in quotes
* Allow a quality of -1 to be specified for shout outputs
* A few minor cleanups

ver 0.12.0 (2006/9/22)
* New audio output code which supports:
  * A plugin-like architecture
  * Non-libao ("native") outputs:
    * ALSA
    * OSS
    * OS X
    * Media MVP
    * PulseAudio
    * Shout (Icecast or Shoutcast)
  * Playing through multiple outputs at once
  * Enabling/disabling outputs while MPD is running
  * Saving output state (enabled/disabled) to the state_file
* OggFLAC support
* Musepack support
* Gapless MP3 playback
* MP3 ReplayGain support (using ID3v2 tags only)
* Support for MP2 files if MP3 support is enabled
* Composer, Performer, Comment, and Disc metadata support
* New outputs command for listing available audio outputs
* New enableoutput and disableoutput commands for enabling/disabling outputs
* New plchangesposid command for a stripped down version of plchanges
* New addid command for adding to the playlist and returning a song ID
* New commands and notcommands commands for checking available commands
* Can now specify any supported metadata type or "any" in search, find, and list
* New volume_normalization parameter for enabling Audio Compress normalization
* New metadata_to_use parameter for choosing supported metadata types
* New pid_file parameter for saving the MPD process ID to the specified file
* The db_file parameter is now required
* The port parameter is now optional (defaults to 6600)
* Can specify bind_to_address multiple times
* New --kill argument for killing MPD if pid_file is specified
* Removed --update-db argument (use the update function in your client instead)
* New mpdconf.example
* New mpd.conf man page 
* Removed bundled libmad and libid3tag
* Lots of bug fixes, cleaned up code, and performance improvements

ver 0.11.5 (2004/11/1)
1) New id3v1_encoding config option to configure the id3v1 tag encoding (patch
from dottedmag)
2) Strip '\r' from m3u playlists (thank you windows)
3) Use random() instead of rand() for playlist randomizing
4) Fix a bug trying skipping some commented lines in m3u playlist files
5) Fix a bug when fetching metadata from streams that may cause certain
weirdnesses
6) Fix a bug where replaygain preamp was used on files w/o replaygain tags
7) Fix a busy loop when trying to prebuffer a nonexistant or missing stream
8) Fix a bug in forgetting to remove leading ' ' in content-type for http
streams
9) Check for ice-name in http headers
10) Be sure the strip all '\n' chars in tags
11) Set $HOME env variable when setuid'ing, this should fix the /root/.mcop
errors triggered by arts/libao

ver 0.11.4 (2004/7/26)
1) Fixed a segfault when decoding mp3's with corrupt id3v2 tags
2) Fixed a memory leak when encountering id3v2 tags in mp3 decoder

ver 0.11.3 (2004/7/21)
1) Add support for http authentication for streams
2) Added replaygain pre-amp support
3) Better error handling for fread() in inputStream_file
4) Fixed a bug so that when a freeAllInterfaces is called, it sets
max_interface_connections to 0.  This prevents potential segfaults and other
nastiness for forked processes, like the player and update-er (do to
interfacePrintWithFD()).
5) Allow blockingWrite() to handle errors more gracefully (for example, if the
disc is full, and thus the write() fails or can't be completed, we just skip
this write() and continue, instead of getting stuck in an infinite loop until
the write() becomes successful)
6) Updated mpdconf.example from sbh/avuton
7) If "user" is specified, then convert ~ in paths to the user's home path
specified by "user" config paramter (not the actual current user running mpd).

ver 0.11.2 (2004/7/5) 
1) Work around in computing total time for mp3's whose first valid mpeg frame is
not layer III
2) Fix mp3 and mp4 decoders when seeking past the end of the file
3) Fix replaygain for flac and vorbis
4) Fix memory leaks in flac decoder (from normalperson)
5) Fix Several other bugs in playlist.c and directory.c (from normalperson)

ver 0.11.1 (2004/6/24)
1) Fix a bug that caused "popping" at the beginning of mp3's
2) Fix playlistid command
3) Fix move commands so they don't mess up the song id's
4) Added support for HTTP Proxy
5) Detect and skip recursive links in the music directory
6) Fix addPathToDB() so updating on a specific path doesn't exist correctly adds
the parent directories to the DB

ver 0.11.0 (2004/6/18)
1) Support for playing mp3 and Ogg Vorbis streams
2) Non-blocking Update
3) Replaygain support for Ogg Vorbis and FLAC (by Eric Moore aka AliasMrJones)
4) audio_output_format option that allows for all audio output to be converted
to a format compatible with any sound card
5) Own routines for to always support UTF-8 <-> ISO-8859-1 conversion
6) Added "Id" and "Pos" metadata for songs in playlist
7) Added commands: plchanges, currentsong, playid, seekid, playlistid, moveid,
swapid, deleteid
8) UTF-8 validation of all tags
9) Update specific files/directories (for fast, incremental updating)
10) Added ACK error codes
11) Mod file support
12) Added command_list_ok_begin
13) Play after stop resumes from last position in the playlist
14) Play while pause resumes playback
15) Better signal handling by mackstann
16) Cleanup decoder interface (now called InputPlugins)
17) --create-db no long starts the daemon
18) --no-daemon outputs to log files
19) --stdout sends output to stdout/stderr
20) Default port is now 6600
21) Lots of other cleanups and Bugfixes

ver 0.10.4 (2004/5/26)
1) Fix configure problems on OpenBSD with langinfo and iconv
2) Fix an infinte loop when writing to an interface and it has expired
3) Fix a segfault in decoding flac's
4) Ingore CRC stuff in mp3's since some encoders did not compute the CRC
correctly
5) Fix a segfault in processing faulty mp4 metadata

ver 0.10.3 (2004/4/2)
1) Fix a segfault when a blanck line is sent from a client
2) Fix for loading playlists on platforms where char is unsigned
3) When pausing, release audio device after we say pause is successful (this
makes pause appear to not lag)
4) When returning errors for unknown types by player, be sure to copy the
filename
5) add --disable-alsa for disabling alsa mixer support
6) Use select() for a portable usleep()
7) For alsa mixer, default to "Master' element, not first element

ver 0.10.2 (2004/3/25)
1) Add suport for AAC
2) Substitute '\n' with ' ' in tag info
3) Remove empty directories from db
4) Resume from current position in song when using state file
5) Pause now closes the music device, and reopens it on resuming
6) Fix unnecessary big endian byte swapping
7) If locale is "C" or "POSIX", then use ISO-8859-1 as the fs charset
8) Fix a bug where alsa mixer wasn't detecting volume changes
9) For alsa and software mixer, show volume to be the same as it was set (even
if its not the exact volume)
10) Report bitrate for wave files
11) Compute song length of CBR mp3's more accurately

ver 0.10.1 (2004/3/7)
1) Check to see if we need to add "-lm" when linking mpd
2) Fix issues with skipping bad frames in an mp3 (this way we get the correct
samplerate and such)
3) Fix crossfading bug with ogg's
4) Updated libmad and libid3tag included w/ source to 0.15.1b

ver 0.10.0 (2004/3/3)
1) Use UTF-8 for all client communications
2) Crossfading support
3) Password Authentication (all in plaintext)
4) Software mixer
5) Buffer Size is configurable
6) Reduced Memory consumption (use directory tree for search and find)
7) Bitrate support for Flac
8) setvol command (deprecates volume command)
9) add command takes directories
10) Path's in config file now work with ~
11) Add samplerate,bits, and channels to status
12) Reenable playTime in stats display
13) Fix a segfault when doing: add ""
14) Fix a segfault with flac vorbis comments simply being "="
15) Fix a segfault/bug in queueNextSong with repeat+random
16) Fix a bug, where one process may segfault, and cause more processes to spawn
w/o killing ones that lost their parent.
17) Fix a bug when the OSS device was unable to fetch the current volume,
it would close the device (when it maybe previously closed by the exact same
code)
18) command.c cleanup by mackstann
19) directory.c and command.c cleanup by tw-nym

ver 0.9.4 (2004/1/21)
1) Fix a bug where updated tag info wasn't being detected
2) Set the default audio write size to 1024 bytes (should decrease cpu load a
bit on some machines).
3) Make audio write size configurable via "audio_write_size" config option
4) Tweak output buffer size for connections by detecting the kernel output
buffer size.

ver 0.9.3 (2003/10/31)
1) Store total time/length of songs in db and display in *info commands
2) Display instantaneous bitrate in status command
3) Add Wave Support using libaudiofile (Patch from normalperson)
4) Command code cleanup (Patch from tw-nym)
5) Optimize listing of playlists (10-100x faster)
6) Optimize interface output (write in 4kB chunks instead of on every '\n')
7) Fix bug that prevented rm command from working
8) Fix bug where deleting current song skips the next song
9) Use iconv to convert vorbis comments from UTF-8 to Latin1

ver 0.9.2 (2003/10/6)
1) Fix FreeBSD Compilation Problems
2) Fix bug in move command
3) Add mixer_control options to configure which mixer control/device mpd
controls
4) Randomize on play -1
5) Fix a bug in toggling repeat off and at the end of the playlist

ver 0.9.1 (2003/9/30)
1) Fix a statement in the middle of declarations in listen.c, causes error for
gcc 2.7

ver 0.9.0 (2003/9/30)
1) Random play mode
2) Alsa Mixer Support
3) Save and Restore "state"
4) Default config file locations (.mpdconf and /etc/mpd.conf)
5) Make db file locations configurable
6) Move songs around in the playlist
7) Gapless playback
8) Use Xing tags for mp3's
9) Remove stop_on_error
10) Seeking support
11) Playlists can be loaded and deleted from subdirectories
12) Complete rewrite of player layer (fork()'s only once, opens and closes
audio device as needed).
13) Eliminate use and dependence of SIGIO
14) IPv6 support
15) Solaris compilations fixes
16) Support for different log levels
17) Timestamps for log entries
18) "user" config parameter for setuid (patch from Nagilum)
19) Other misc features and bug fixes

ver 0.8.7 (2003/9/3)
1) Fix a memory leak.  When closing a interface, was called close() on the fd
instead of calling fclose() on the fp that was opened with fdopen().

ver 0.8.6 (2003/8/25)
1) Fix a memory leak when a buffered existed, and a connection was unexpectedly
closed, and i wasn't free'ing the buffer apropriatly.

ver 0.8.5 (2003/8/17)
1) Fix a bug where an extra end of line is returned when attempting to play a
non existing file.  This causes parsing errors for clients.

ver 0.8.4 (2003/8/13)
1) Fix a bug where garbage is returned with errors in "list" command

ver 0.8.3 (2003/8/12) 
1) Fix a compilation error on older linux systems
2) Fix a bug in searching by title
3) Add "list" command
4) Add config options for specifying libao driver/plugin and options
5) Add config option to specify which address to bind to
6) Add support for loading and saving absolute pathnames in saved playlists
7) Playlist no longer creates duplicate entries for song data (more me
efficient)
8) Songs deleted from the db are now removed for the playlist as well

ver 0.8.2 (2003/7/22)
1) Increased the connection que for listen() from 0 to 5
2) Cleanup configure makefiles so that mpd uses MPD_LIBS and MPD_CFLAGS
rather than LIBS and CFLAGS
3) Put a cap on the number of commands per command list
4) Put a cap on the maximum number of buffered output lines
5) Get rid of TIME_WAIT/EADDRINUSE socket problem
6) Use asynchronious IO (i.e. trigger SIGIO instead so we can sleep in
select() calls longer)

ver 0.8.1 (2003/7/11)
1) FreeBSD fixes
2) Fix for rare segfault when updating
3) Fix bug where client was being hungup on when done playing current song
4) Fix bug when playing flac's where it incorrectly reports an error
5) Make stop playlist on error configurable
6) Configure checks for installed libmad and libid3tag and uses those if found
7) Use buffer->finished in *_decode's instead of depending on catching signals

ver 0.8.0 (2003/7/6)
1) Flac support
2) Make playlist max length configurable
3) New backward compatible status (backward compatible for 0.8.0 on)
4) listall command now can take a directory as an argument
5) Buffer rewritten to use shared memory instead of sockets
6) Playlist adding done using db
7) Add sort to list, and use binary search for finding
8) New "stats" command
9) Command list (for faster adding of large batches of files)
10) Add buffered chunks before play
11) Useful error reporting to clients (part of status command)
12) Use libid3tag for reading id3 tags (more stable)
13) Non-blocking output to clients
14) Fix bug when removing items from directory
15) Fix bug when playing mono mp3's
16) Fix bug when attempting to delete files when using samba
17) Lots of other bug fixes I can't remember

ver 0.7.0 (2003/6/20)
1) use mad instead of mpg123 for mp3 decoding
2) volume support
3) repeate playlist support
4) use autoconf/automake (i.e. "configure")
5) configurable max connections

ver 0.6.2 (2003/6/11)
1) Buffer support for ogg
2) new config file options: "connection_timeout" and "mpg123_ignore_junk"
3) new commands: "next", "previous", and "listall"
Thanks to Niklas Hofer for "next" and "previous" patches!
4) Search by filename
5) bug fix for pause when playing mp3's

ver 0.6.1 (2003/5/29)
1) Add conf file support
2) Fix a bug when doing mp3stop (do wait3(NULL,WNOHANG|WUNTRACED,NULL))
3) Fix a bug when fork'ing, fflush file buffers before forking so the
child doesn't print the same stuff in the buffer.

ver 0.6.0 (2003/5/25)
1) Add ogg vorbis support
2) Fix two bugs relating to tables, one for search by title, and one where we
freed the tables before directories, causing a segfault
3) The info command has been removed.

ver 0.5.0-0.5.2
Initial release(s).  Support for MP3 via mpg123<|MERGE_RESOLUTION|>--- conflicted
+++ resolved
@@ -1,4 +1,3 @@
-<<<<<<< HEAD
 ver 0.22 (not yet released)
 * protocol
   - "findadd"/"searchadd"/"searchaddpl" support the "sort" and
@@ -35,13 +34,12 @@
 * lower the real-time priority from 50 to 40
 * switch to C++17
   - GCC 7 or clang 4 (or newer) recommended
-=======
+
 ver 0.21.20 (not yet released)
 * decoder
   - audiofile, ffmpeg, sndfile: handle MIME type "audio/wav"
   - ffmpeg: fix playback of AIFF and TTA
   - vorbis, opus: fix seeking in small files
->>>>>>> f1ad21d2
 
 ver 0.21.19 (2020/01/17)
 * configuration
