--- conflicted
+++ resolved
@@ -1,11 +1,8 @@
-<<<<<<< HEAD
 ver 0.22 (not yet released)
 * protocol
   - "findadd"/"searchadd"/"searchaddpl" support the "sort" and
     "window" parameters
   - add command "readpicture" to download embedded pictures
-  - relax the ISO 8601 parser: allow omitting the time of day and the "Z"
-    suffix
 * tags
   - new tags "Grouping" (for ID3 "TIT1"), "Work" and "Conductor"
 * input
@@ -33,15 +30,12 @@
 * switch to C++17
   - GCC 7 or clang 4 (or newer) recommended
 
-ver 0.21.17 (not yet released)
-=======
 ver 0.21.17 (2019/12/16)
 * protocol
   - relax the ISO 8601 parser: allow omitting field separators, the
     time of day and the "Z" suffix
 * archive
   - zzip: improve error reporting
->>>>>>> 5680a3a4
 * outputs
   - jack: mark ports as terminal
   - shout: declare metadata as UTF-8
