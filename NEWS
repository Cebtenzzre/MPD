--- conflicted
+++ resolved
@@ -1,4 +1,3 @@
-<<<<<<< HEAD
 ver 0.16 (20??/??/??)
 * protocol:
   - send song modification time to client
@@ -95,7 +94,8 @@
 * added test suite ("make check")
 * require GLib 2.12
 * added libwrap support
-=======
+
+
 ver 0.15.9 (2010/03/21)
 * decoders:
   - mad: fix crash when seeking at end of song
@@ -103,7 +103,6 @@
   - mpcdec: fix replay gain formula with v8
 * playlist: fix single+repeat in random mode
 * player: postpone song tags during cross-fade
->>>>>>> d612e5e0
 
 
 ver 0.15.8 (2010/01/17)
