--- conflicted
+++ resolved
@@ -1,4 +1,3 @@
-<<<<<<< HEAD
 ver 0.20 (not yet released)
 * protocol
   - "commands" returns playlist commands only if playlist_directory configured
@@ -45,12 +44,11 @@
   - proxy: add TCP keepalive option
 * update
   - apply .mpdignore matches to subdirectories
-=======
+
 ver 0.19.12 (2015/12/15)
 * fix assertion failure on malformed UTF-8 tag
 * fix build failure on non-Linux systems
 * fix LimitRTTIME in systemd unit file
->>>>>>> 82e261ad
 
 ver 0.19.11 (2015/10/27)
 * tags
