--- conflicted
+++ resolved
@@ -184,16 +184,14 @@
 	g_thread_init(NULL);
 	g_log_set_default_handler(my_log_func, NULL);
 
-<<<<<<< HEAD
 	io_thread_init();
 	if (!io_thread_start(&error)) {
 		g_warning("%s", error->message);
 		g_error_free(error);
 		return EXIT_FAILURE;
 	}
-=======
+
 	tag_pool_init();
->>>>>>> 48eb3ff8
 
 	if (!input_stream_global_init(&error)) {
 		g_warning("%s", error->message);
