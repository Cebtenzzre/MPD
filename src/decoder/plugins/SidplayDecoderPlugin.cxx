/*
 * Copyright 2003-2019 The Music Player Daemon Project
 * http://www.musicpd.org
 *
 * This program is free software; you can redistribute it and/or modify
 * it under the terms of the GNU General Public License as published by
 * the Free Software Foundation; either version 2 of the License, or
 * (at your option) any later version.
 *
 * This program is distributed in the hope that it will be useful,
 * but WITHOUT ANY WARRANTY; without even the implied warranty of
 * MERCHANTABILITY or FITNESS FOR A PARTICULAR PURPOSE.  See the
 * GNU General Public License for more details.
 *
 * You should have received a copy of the GNU General Public License along
 * with this program; if not, write to the Free Software Foundation, Inc.,
 * 51 Franklin Street, Fifth Floor, Boston, MA 02110-1301 USA.
 */

#include "config.h"
#include "SidplayDecoderPlugin.hxx"
#include "../DecoderAPI.hxx"
#include "tag/Handler.hxx"
#include "tag/Builder.hxx"
#include "song/DetachedSong.hxx"
#include "fs/Path.hxx"
#include "fs/AllocatedPath.hxx"
#include "lib/icu/Converter.hxx"
#ifdef HAVE_SIDPLAYFP
#include "fs/io/FileReader.hxx"
#include "util/RuntimeError.hxx"
#endif
#include "util/StringFormat.hxx"
#include "util/StringView.hxx"
#include "util/Domain.hxx"
<<<<<<< HEAD
#include "util/ByteOrder.hxx"
=======
#include "util/AllocatedString.hxx"
#include "util/CharUtil.hxx"
#include "system/ByteOrder.hxx"
>>>>>>> 2d61e526
#include "Log.hxx"

#ifdef HAVE_SIDPLAYFP
#include <sidplayfp/sidplayfp.h>
#include <sidplayfp/SidInfo.h>
#include <sidplayfp/SidConfig.h>
#include <sidplayfp/SidTune.h>
#include <sidplayfp/SidTuneInfo.h>
#include <sidplayfp/builders/resid.h>
#include <sidplayfp/builders/residfp.h>
#include <sidplayfp/SidDatabase.h>
#else
#include <sidplay/sidplay2.h>
#include <sidplay/builders/resid.h>
#include <sidplay/utils/SidTuneMod.h>
#include <sidplay/utils/SidDatabase.h>
#endif

#include <iterator>

#include <string.h>
#include <stdio.h>

#ifdef HAVE_SIDPLAYFP
#define LIBSIDPLAYFP_VERSION GCC_MAKE_VERSION(LIBSIDPLAYFP_VERSION_MAJ, LIBSIDPLAYFP_VERSION_MIN, LIBSIDPLAYFP_VERSION_LEV)
#endif

#define SUBTUNE_PREFIX "tune_"

static constexpr Domain sidplay_domain("sidplay");

static SidDatabase *songlength_database;

static bool all_files_are_containers;
static unsigned default_songlength;
static std::string default_genre;

static bool filter_setting;

#ifdef HAVE_SIDPLAYFP
static constexpr unsigned rom_size = 8192;
static uint8_t *kernal, *basic = nullptr;

static void loadRom(const Path rom_path, uint8_t *dump)
{
	FileReader romDump(rom_path);
	if (romDump.Read(dump, rom_size) != rom_size)
	{
		throw FormatRuntimeError
			("Could not load rom dump '%s'", rom_path.c_str());
	}
}
#endif

static SidDatabase *
sidplay_load_songlength_db(const Path path)
{
	SidDatabase *db = new SidDatabase();
#ifdef HAVE_SIDPLAYFP
	bool error = !db->open(path.c_str());
#else
	bool error = db->open(path.c_str()) < 0;
#endif
	if (error) {
		FormatError(sidplay_domain,
			    "unable to read songlengths file %s: %s",
			    path.c_str(), db->error());
		delete db;
		return nullptr;
	}

	return db;
}

static bool
sidplay_init(const ConfigBlock &block)
{
	/* read the songlengths database file */
	const auto database_path = block.GetPath("songlength_database");
	if (!database_path.IsNull())
		songlength_database = sidplay_load_songlength_db(database_path);

	default_songlength = block.GetPositiveValue("default_songlength", 0u);

	default_genre = block.GetBlockValue("default_genre", "");

	all_files_are_containers =
		block.GetBlockValue("all_files_are_containers", true);

	filter_setting = block.GetBlockValue("filter", true);

#ifdef HAVE_SIDPLAYFP
	/* read kernal rom dump file */
	const auto kernal_path = block.GetPath("kernal");
	if (!kernal_path.IsNull())
	{
		kernal = new uint8_t[rom_size];
		loadRom(kernal_path, kernal);
	}

	/* read basic rom dump file */
	const auto basic_path = block.GetPath("basic");
	if (!basic_path.IsNull())
	{
		basic = new uint8_t[rom_size];
		loadRom(basic_path, basic);
	}
#endif

	return true;
}

static void
sidplay_finish() noexcept
{
	delete songlength_database;

#ifdef HAVE_SIDPLAYFP
	delete[] basic;
	delete[] kernal;
#endif
}

struct SidplayContainerPath {
	AllocatedPath path;
	unsigned track;
};

gcc_pure
static unsigned
ParseSubtuneName(const char *base) noexcept
{
	if (memcmp(base, SUBTUNE_PREFIX, sizeof(SUBTUNE_PREFIX) - 1) != 0)
		return 0;

	base += sizeof(SUBTUNE_PREFIX) - 1;

	char *endptr;
	auto track = strtoul(base, &endptr, 10);
	if (endptr == base || *endptr != '.')
		return 0;

	return track;
}

/**
 * returns the file path stripped of any /tune_xxx.* subtune suffix
 * and the track number (or 1 if no "tune_xxx" suffix is present).
 */
static SidplayContainerPath
ParseContainerPath(Path path_fs)
{
	const Path base = path_fs.GetBase();
	unsigned track;
	if (base.IsNull() ||
	    (track = ParseSubtuneName(base.c_str())) < 1)
		return { AllocatedPath(path_fs), 1 };

	return { path_fs.GetDirectoryName(), track };
}

/**
 * This is a template, because libsidplay requires SidTuneMod while
 * libsidplayfp requires just a plain Sidtune.
 */
template<typename T>
static SignedSongTime
get_song_length(T &tune)
{
	assert(tune.getStatus());

	if (songlength_database == nullptr)
		return SignedSongTime::Negative();

	const auto length = songlength_database->length(tune);
	if (length < 0)
		return SignedSongTime::Negative();

	return SignedSongTime::FromS(length);
}

static void
sidplay_file_decode(DecoderClient &client, Path path_fs)
{
	int channels;

	/* load the tune */

	const auto container = ParseContainerPath(path_fs);
#ifdef HAVE_SIDPLAYFP
	SidTune tune(container.path.c_str());
#else
	SidTuneMod tune(container.path.c_str());
#endif
	if (!tune.getStatus()) {
#ifdef HAVE_SIDPLAYFP
		const char *error = tune.statusString();
#else
		const char *error = tune.getInfo().statusString;
#endif
		FormatWarning(sidplay_domain, "failed to load file: %s",
			      error);
		return;
	}

	const int song_num = container.track;
	tune.selectSong(song_num);

	auto duration = get_song_length(tune);
	if (duration.IsNegative() && default_songlength > 0)
		duration = SongTime::FromS(default_songlength);

	/* initialize the player */

#ifdef HAVE_SIDPLAYFP
	sidplayfp player;

	player.setRoms(kernal, basic, nullptr);
#else
	sidplay2 player;
#endif
#ifdef HAVE_SIDPLAYFP
	bool error = !player.load(&tune);
#else
	bool error = player.load(&tune) < 0;
#endif
	if (error) {
		FormatWarning(sidplay_domain,
			      "sidplay2.load() failed: %s", player.error());
		return;
	}

	/* initialize the builder */

#ifdef HAVE_SIDPLAYFP
	ReSIDfpBuilder builder("ReSID");
	if (!builder.getStatus()) {
		FormatWarning(sidplay_domain,
			      "failed to initialize ReSIDfpBuilder: %s",
			      builder.error());
		return;
	}

	builder.create(player.info().maxsids());
	if (!builder.getStatus()) {
		FormatWarning(sidplay_domain,
			      "ReSIDfpBuilder.create() failed: %s",
			      builder.error());
		return;
	}
#else
	ReSIDBuilder builder("ReSID");
	builder.create(player.info().maxsids);
	if (!builder) {
		FormatWarning(sidplay_domain, "ReSIDBuilder.create() failed: %s",
			      builder.error());
		return;
	}
#endif

	builder.filter(filter_setting);
#ifdef HAVE_SIDPLAYFP
	if (!builder.getStatus()) {
		FormatWarning(sidplay_domain,
			      "ReSIDfpBuilder.filter() failed: %s",
			      builder.error());
		return;
	}
#else
	if (!builder) {
		FormatWarning(sidplay_domain, "ReSIDBuilder.filter() failed: %s",
			      builder.error());
		return;
	}
#endif

	/* configure the player */

	auto config = player.config();

#ifndef HAVE_SIDPLAYFP
	config.clockDefault = SID2_CLOCK_PAL;
	config.clockForced = true;
	config.clockSpeed = SID2_CLOCK_CORRECT;
#endif
	config.frequency = 48000;
#ifndef HAVE_SIDPLAYFP
	config.optimisation = SID2_DEFAULT_OPTIMISATION;

	config.precision = 16;
	config.sidDefault = SID2_MOS6581;
#endif
	config.sidEmulation = &builder;
#ifdef HAVE_SIDPLAYFP
	config.samplingMethod = SidConfig::INTERPOLATE;
	config.fastSampling = false;
#else
	config.sidModel = SID2_MODEL_CORRECT;
	config.sidSamples = true;
	config.sampleFormat = IsLittleEndian()
		? SID2_LITTLE_SIGNED
		: SID2_BIG_SIGNED;
#endif

#ifdef HAVE_SIDPLAYFP
#if LIBSIDPLAYFP_VERSION >= GCC_MAKE_VERSION(1,8,0)
	const bool stereo = tune.getInfo()->sidChips() >= 2;
#else
	const bool stereo = tune.getInfo()->isStereo();
#endif
#else
	const bool stereo = tune.isStereo();
#endif

	if (stereo) {
#ifdef HAVE_SIDPLAYFP
		config.playback = SidConfig::STEREO;
#else
		config.playback = sid2_stereo;
#endif
		channels = 2;
	} else {
#ifdef HAVE_SIDPLAYFP
		config.playback = SidConfig::MONO;
#else
		config.playback = sid2_mono;
#endif
		channels = 1;
	}

#ifdef HAVE_SIDPLAYFP
	error = !player.config(config);
#else
	error = player.config(config) < 0;
#endif
	if (error) {
		FormatWarning(sidplay_domain,
			      "sidplay2.config() failed: %s", player.error());
		return;
	}

	/* initialize the MPD decoder */

	const AudioFormat audio_format(48000, SampleFormat::S16, channels);
	assert(audio_format.IsValid());

	client.Ready(audio_format, true, duration);

	/* .. and play */

#ifdef HAVE_SIDPLAYFP
	constexpr unsigned timebase = 1;
#else
	const unsigned timebase = player.timebase();
#endif
	const unsigned end = duration.IsNegative()
		? 0u
		: duration.ToScale<uint64_t>(timebase);

	DecoderCommand cmd;
	do {
		short buffer[4096];

		const auto result = player.play(buffer, std::size(buffer));
		if (result <= 0)
			break;

#ifdef HAVE_SIDPLAYFP
		/* libsidplayfp returns the number of samples */
		const size_t nbytes = result * sizeof(buffer[0]);
#else
		/* libsidplay2 returns the number of bytes */
		const size_t nbytes = result;
#endif

		client.SubmitTimestamp(FloatDuration(player.time()) / timebase);

		cmd = client.SubmitData(nullptr, buffer, nbytes, 0);

		if (cmd == DecoderCommand::SEEK) {
			unsigned data_time = player.time();
			unsigned target_time =
				client.GetSeekTime().ToScale(timebase);

			/* can't rewind so return to zero and seek forward */
			if(target_time<data_time) {
				player.stop();
				data_time=0;
			}

			/* ignore data until target time is reached */
			while (data_time < target_time &&
			       player.play(buffer, std::size(buffer)) > 0)
				data_time = player.time();

			client.CommandFinished();
		}

		if (end > 0 && player.time() >= end)
			break;

	} while (cmd != DecoderCommand::STOP);
}

static AllocatedString<char>
Windows1252ToUTF8(const char *s) noexcept
{
#ifdef HAVE_ICU_CONVERTER
	try {
		std::unique_ptr<IcuConverter>
			converter(IcuConverter::Create("windows-1252"));

		return converter->ToUTF8(s);
	} catch (...) { }
#endif

	/*
	 * Fallback to not transcoding windows-1252 to utf-8, that may result
	 * in invalid utf-8 unless nonprintable characters are replaced.
	 */
	auto t = AllocatedString<char>::Duplicate(s);

	for (size_t i = 0; t[i] != AllocatedString<char>::SENTINEL; i++)
		if (!IsPrintableASCII(t[i]))
			t[i] = '?';

	return t;
}

gcc_pure
static AllocatedString<char>
GetInfoString(const SidTuneInfo &info, unsigned i) noexcept
{
#ifdef HAVE_SIDPLAYFP
	const char *s = info.numberOfInfoStrings() > i
		? info.infoString(i)
		: "";
#else
	const char *s = info.numberOfInfoStrings > i
		? info.infoString[i]
		: "";
#endif

	return Windows1252ToUTF8(s);
}

gcc_pure
static AllocatedString<char>
GetDateString(const SidTuneInfo &info) noexcept
{
	/*
	 * Field 2 is called <released>, previously used as <copyright>.
	 * It is formatted <year><space><company or author or group>,
	 * where <year> may be <YYYY>, <YYY?>, <YY??> or <YYYY-YY>, for
	 * example "1987", "199?", "19??" or "1985-87". The <company or
	 * author or group> may be for example Rob Hubbard. A full field
	 * may be for example "1987 Rob Hubbard".
	 */
	AllocatedString<char> release = GetInfoString(info, 2);

	/* Keep the <year> part only for the date. */
	for (size_t i = 0; release[i] != AllocatedString<char>::SENTINEL; i++)
		if (std::isspace(release[i])) {
			release[i] = AllocatedString<char>::SENTINEL;
			break;
		}

	return release;
}

static void
ScanSidTuneInfo(const SidTuneInfo &info, unsigned track, unsigned n_tracks,
		TagHandler &handler) noexcept
{
	/* title */
	const auto title = GetInfoString(info, 0);

	if (n_tracks > 1) {
		const auto tag_title =
			StringFormat<1024>("%s (%u/%u)",
<<<<<<< HEAD
					   title, track, n_tracks);
=======
					   title.c_str(), track, n_tracks);
>>>>>>> 2d61e526
		handler.OnTag(TAG_TITLE, tag_title.c_str());
	} else
		handler.OnTag(TAG_TITLE, title.c_str());

	/* artist */
	const auto artist = GetInfoString(info, 1);
	if (!artist.empty())
		handler.OnTag(TAG_ARTIST, artist.c_str());

	/* genre */
	if (!default_genre.empty())
		handler.OnTag(TAG_GENRE, default_genre.c_str());

	/* date */
	const auto date = GetDateString(info);
	if (!date.empty())
		handler.OnTag(TAG_DATE, date.c_str());

	/* track */
	handler.OnTag(TAG_TRACK, StringFormat<16>("%u", track).c_str());
}

static bool
sidplay_scan_file(Path path_fs, TagHandler &handler) noexcept
{
	const auto container = ParseContainerPath(path_fs);
	const unsigned song_num = container.track;

#ifdef HAVE_SIDPLAYFP
	SidTune tune(container.path.c_str());
#else
	SidTuneMod tune(container.path.c_str());
#endif
	if (!tune.getStatus())
		return false;

	tune.selectSong(song_num);

#ifdef HAVE_SIDPLAYFP
	const SidTuneInfo &info = *tune.getInfo();
	const unsigned n_tracks = info.songs();
#else
	const SidTuneInfo &info = tune.getInfo();
	const unsigned n_tracks = info.songs;
#endif

	ScanSidTuneInfo(info, song_num, n_tracks, handler);

	/* time */
	const auto duration = get_song_length(tune);
	if (!duration.IsNegative())
		handler.OnDuration(SongTime(duration));

	return true;
}

static std::forward_list<DetachedSong>
sidplay_container_scan(Path path_fs)
{
	std::forward_list<DetachedSong> list;

#ifdef HAVE_SIDPLAYFP
	SidTune tune(path_fs.c_str());
#else
	SidTuneMod tune(path_fs.c_str());
#endif
	if (!tune.getStatus())
		return list;

#ifdef HAVE_SIDPLAYFP
	const SidTuneInfo &info = *tune.getInfo();
	const unsigned n_tracks = info.songs();
#else
	const SidTuneInfo &info = tune.getInfo();
	const unsigned n_tracks = info.songs;
#endif

	/* Don't treat sids containing a single tune
		as containers */
	if(!all_files_are_containers && n_tracks < 2)
		return list;

	TagBuilder tag_builder;

	auto tail = list.before_begin();
	for (unsigned i = 1; i <= n_tracks; ++i) {
		tune.selectSong(i);

		AddTagHandler h(tag_builder);
		ScanSidTuneInfo(info, i, n_tracks, h);

		const SignedSongTime duration = get_song_length(tune);
		if (!duration.IsNegative())
			h.OnDuration(SongTime(duration));

		char track_name[32];
		/* Construct container/tune path names, eg.
		   Delta.sid/tune_001.sid */
		sprintf(track_name, SUBTUNE_PREFIX "%03u.sid", i);
		tail = list.emplace_after(tail, track_name,
					  tag_builder.Commit());
	}

	return list;
}

static const char *const sidplay_suffixes[] = {
	"sid",
	"mus",
	"str",
	"prg",
	"P00",
	nullptr
};

constexpr DecoderPlugin sidplay_decoder_plugin =
	DecoderPlugin("sidplay", sidplay_file_decode, sidplay_scan_file)
	.WithInit(sidplay_init, sidplay_finish)
	.WithContainer(sidplay_container_scan)
	.WithSuffixes(sidplay_suffixes);<|MERGE_RESOLUTION|>--- conflicted
+++ resolved
@@ -33,13 +33,9 @@
 #include "util/StringFormat.hxx"
 #include "util/StringView.hxx"
 #include "util/Domain.hxx"
-<<<<<<< HEAD
-#include "util/ByteOrder.hxx"
-=======
 #include "util/AllocatedString.hxx"
 #include "util/CharUtil.hxx"
-#include "system/ByteOrder.hxx"
->>>>>>> 2d61e526
+#include "util/ByteOrder.hxx"
 #include "Log.hxx"
 
 #ifdef HAVE_SIDPLAYFP
@@ -520,11 +516,7 @@
 	if (n_tracks > 1) {
 		const auto tag_title =
 			StringFormat<1024>("%s (%u/%u)",
-<<<<<<< HEAD
-					   title, track, n_tracks);
-=======
 					   title.c_str(), track, n_tracks);
->>>>>>> 2d61e526
 		handler.OnTag(TAG_TITLE, tag_title.c_str());
 	} else
 		handler.OnTag(TAG_TITLE, title.c_str());
