/*
 * Copyright (C) 2003-2009 The Music Player Daemon Project
 * http://www.musicpd.org
 *
 * This program is free software; you can redistribute it and/or modify
 * it under the terms of the GNU General Public License as published by
 * the Free Software Foundation; either version 2 of the License, or
 * (at your option) any later version.
 *
 * This program is distributed in the hope that it will be useful,
 * but WITHOUT ANY WARRANTY; without even the implied warranty of
 * MERCHANTABILITY or FITNESS FOR A PARTICULAR PURPOSE.  See the
 * GNU General Public License for more details.
 *
 * You should have received a copy of the GNU General Public License along
 * with this program; if not, write to the Free Software Foundation, Inc.,
 * 51 Franklin Street, Fifth Floor, Boston, MA 02110-1301 USA.
 */

#include "_flac_common.h"

#include <glib.h>

#include <assert.h>
#include <unistd.h>

#include <sys/stat.h>
#include <sys/types.h>

#ifdef HAVE_CUE /* libcue */
#include "../cue/cue_tag.h"
#endif

/* this code was based on flac123, from flac-tools */

static flac_read_status
flac_read_cb(G_GNUC_UNUSED const flac_decoder *fd,
	     FLAC__byte buf[], flac_read_status_size_t *bytes,
	     void *fdata)
{
	struct flac_data *data = fdata;
	size_t r;

	r = decoder_read(data->decoder, data->input_stream,
			 (void *)buf, *bytes);
	*bytes = r;

	if (r == 0) {
		if (decoder_get_command(data->decoder) != DECODE_COMMAND_NONE ||
		    input_stream_eof(data->input_stream))
			return flac_read_status_eof;
		else
			return flac_read_status_abort;
	}

	return flac_read_status_continue;
}

static flac_seek_status
flac_seek_cb(G_GNUC_UNUSED const flac_decoder *fd,
	     FLAC__uint64 offset, void *fdata)
{
	struct flac_data *data = (struct flac_data *) fdata;

	if (!input_stream_seek(data->input_stream, offset, SEEK_SET))
		return flac_seek_status_error;

	return flac_seek_status_ok;
}

static flac_tell_status
flac_tell_cb(G_GNUC_UNUSED const flac_decoder *fd,
	     FLAC__uint64 * offset, void *fdata)
{
	struct flac_data *data = (struct flac_data *) fdata;

	*offset = (long)(data->input_stream->offset);

	return flac_tell_status_ok;
}

static flac_length_status
flac_length_cb(G_GNUC_UNUSED const flac_decoder *fd,
	       FLAC__uint64 * length, void *fdata)
{
	struct flac_data *data = (struct flac_data *) fdata;

	if (data->input_stream->size < 0)
		return flac_length_status_unsupported;

	*length = (size_t) (data->input_stream->size);

	return flac_length_status_ok;
}

static FLAC__bool
flac_eof_cb(G_GNUC_UNUSED const flac_decoder *fd, void *fdata)
{
	struct flac_data *data = (struct flac_data *) fdata;

	return (decoder_get_command(data->decoder) != DECODE_COMMAND_NONE &&
		decoder_get_command(data->decoder) != DECODE_COMMAND_SEEK) ||
		input_stream_eof(data->input_stream);
}

static void
flac_error_cb(G_GNUC_UNUSED const flac_decoder *fd,
	      FLAC__StreamDecoderErrorStatus status, void *fdata)
{
	flac_error_common_cb("flac", status, (struct flac_data *) fdata);
}

#if !defined(FLAC_API_VERSION_CURRENT) || FLAC_API_VERSION_CURRENT <= 7
static void flacPrintErroredState(FLAC__SeekableStreamDecoderState state)
{
	const char *str = ""; /* "" to silence compiler warning */
	switch (state) {
	case FLAC__SEEKABLE_STREAM_DECODER_OK:
	case FLAC__SEEKABLE_STREAM_DECODER_SEEKING:
	case FLAC__SEEKABLE_STREAM_DECODER_END_OF_STREAM:
		return;
	case FLAC__SEEKABLE_STREAM_DECODER_MEMORY_ALLOCATION_ERROR:
		str = "allocation error";
		break;
	case FLAC__SEEKABLE_STREAM_DECODER_READ_ERROR:
		str = "read error";
		break;
	case FLAC__SEEKABLE_STREAM_DECODER_SEEK_ERROR:
		str = "seek error";
		break;
	case FLAC__SEEKABLE_STREAM_DECODER_STREAM_DECODER_ERROR:
		str = "seekable stream error";
		break;
	case FLAC__SEEKABLE_STREAM_DECODER_ALREADY_INITIALIZED:
		str = "decoder already initialized";
		break;
	case FLAC__SEEKABLE_STREAM_DECODER_INVALID_CALLBACK:
		str = "invalid callback";
		break;
	case FLAC__SEEKABLE_STREAM_DECODER_UNINITIALIZED:
		str = "decoder uninitialized";
	}

	g_warning("%s\n", str);
}

static bool
flac_init(FLAC__SeekableStreamDecoder *dec,
	  FLAC__SeekableStreamDecoderReadCallback read_cb,
	  FLAC__SeekableStreamDecoderSeekCallback seek_cb,
	  FLAC__SeekableStreamDecoderTellCallback tell_cb,
	  FLAC__SeekableStreamDecoderLengthCallback length_cb,
	  FLAC__SeekableStreamDecoderEofCallback eof_cb,
	  FLAC__SeekableStreamDecoderWriteCallback write_cb,
	  FLAC__SeekableStreamDecoderMetadataCallback metadata_cb,
	  FLAC__SeekableStreamDecoderErrorCallback error_cb,
	  void *data)
{
	return FLAC__seekable_stream_decoder_set_read_callback(dec, read_cb) &&
		FLAC__seekable_stream_decoder_set_seek_callback(dec, seek_cb) &&
		FLAC__seekable_stream_decoder_set_tell_callback(dec, tell_cb) &&
		FLAC__seekable_stream_decoder_set_length_callback(dec, length_cb) &&
		FLAC__seekable_stream_decoder_set_eof_callback(dec, eof_cb) &&
		FLAC__seekable_stream_decoder_set_write_callback(dec, write_cb) &&
		FLAC__seekable_stream_decoder_set_metadata_callback(dec, metadata_cb) &&
		FLAC__seekable_stream_decoder_set_metadata_respond(dec, FLAC__METADATA_TYPE_VORBIS_COMMENT) &&
		FLAC__seekable_stream_decoder_set_error_callback(dec, error_cb) &&
		FLAC__seekable_stream_decoder_set_client_data(dec, data) &&
		FLAC__seekable_stream_decoder_init(dec) == FLAC__SEEKABLE_STREAM_DECODER_OK;
}
#else /* FLAC_API_VERSION_CURRENT >= 7 */
static void flacPrintErroredState(FLAC__StreamDecoderState state)
{
	const char *str = ""; /* "" to silence compiler warning */
	switch (state) {
	case FLAC__STREAM_DECODER_SEARCH_FOR_METADATA:
	case FLAC__STREAM_DECODER_READ_METADATA:
	case FLAC__STREAM_DECODER_SEARCH_FOR_FRAME_SYNC:
	case FLAC__STREAM_DECODER_READ_FRAME:
	case FLAC__STREAM_DECODER_END_OF_STREAM:
		return;
	case FLAC__STREAM_DECODER_OGG_ERROR:
		str = "error in the Ogg layer";
		break;
	case FLAC__STREAM_DECODER_SEEK_ERROR:
		str = "seek error";
		break;
	case FLAC__STREAM_DECODER_ABORTED:
		str = "decoder aborted by read";
		break;
	case FLAC__STREAM_DECODER_MEMORY_ALLOCATION_ERROR:
		str = "allocation error";
		break;
	case FLAC__STREAM_DECODER_UNINITIALIZED:
		str = "decoder uninitialized";
	}

	g_warning("%s\n", str);
}
#endif /* FLAC_API_VERSION_CURRENT >= 7 */

static void flacMetadata(G_GNUC_UNUSED const flac_decoder * dec,
			 const FLAC__StreamMetadata * block, void *vdata)
{
	flac_metadata_common_cb(block, (struct flac_data *) vdata);
}

static FLAC__StreamDecoderWriteStatus
flac_write_cb(const flac_decoder *dec, const FLAC__Frame *frame,
	      const FLAC__int32 *const buf[], void *vdata)
{
	FLAC__uint32 samples = frame->header.blocksize;
	struct flac_data *data = (struct flac_data *) vdata;
	float timeChange;
	FLAC__uint64 newPosition = 0;

	timeChange = ((float)samples) / frame->header.sample_rate;
	data->time += timeChange;

	flac_get_decode_position(dec, &newPosition);
	if (data->position && newPosition >= data->position) {
		assert(timeChange >= 0);

		data->bit_rate =
		    ((newPosition - data->position) * 8.0 / timeChange)
		    / 1000 + 0.5;
	}
	data->position = newPosition;

	return flac_common_write(data, frame, buf);
}

static struct tag *
flac_tag_load(const char *file, const char *char_tnum)
{
	struct tag *tag;
	FLAC__Metadata_SimpleIterator *it;
	FLAC__StreamMetadata *block = NULL;

	it = FLAC__metadata_simple_iterator_new();
	if (!FLAC__metadata_simple_iterator_init(it, file, 1, 0)) {
		const char *err;
		FLAC_API FLAC__Metadata_SimpleIteratorStatus s;

		s = FLAC__metadata_simple_iterator_status(it);

		switch (s) { /* slightly more human-friendly messages: */
		case FLAC__METADATA_SIMPLE_ITERATOR_STATUS_ILLEGAL_INPUT:
			err = "illegal input";
			break;
		case FLAC__METADATA_SIMPLE_ITERATOR_STATUS_ERROR_OPENING_FILE:
			err = "error opening file";
			break;
		case FLAC__METADATA_SIMPLE_ITERATOR_STATUS_NOT_A_FLAC_FILE:
			err = "not a FLAC file";
			break;
		default:
			err = FLAC__Metadata_SimpleIteratorStatusString[s];
		}
		g_debug("Reading '%s' metadata gave the following error: %s\n",
			file, err);
		FLAC__metadata_simple_iterator_delete(it);
		return NULL;
	}

	tag = tag_new();
	do {
		block = FLAC__metadata_simple_iterator_get_block(it);
		if (!block)
			break;
		if (block->type == FLAC__METADATA_TYPE_VORBIS_COMMENT) {
			flac_vorbis_comments_to_tag(tag, char_tnum, block);
		} else if (block->type == FLAC__METADATA_TYPE_STREAMINFO) {
			tag->time = ((float)block->data.stream_info.total_samples) /
			    block->data.stream_info.sample_rate + 0.5;
		}
		FLAC__metadata_object_delete(block);
	} while (FLAC__metadata_simple_iterator_next(it));

	FLAC__metadata_simple_iterator_delete(it);

	if (!tag_is_defined(tag)) {
		tag_free(tag);
		tag = NULL;
	}

	return tag;
}

#if defined(FLAC_API_VERSION_CURRENT) && FLAC_API_VERSION_CURRENT > 7

static struct tag *
flac_cue_tag_load(const char *file)
{
	struct tag* tag = NULL;
	char* char_tnum = NULL;
	char* ptr = NULL;
	unsigned int tnum = 0;
	unsigned int sample_rate = 0;
	FLAC__uint64 track_time = 0;
#ifdef HAVE_CUE /* libcue */
<<<<<<< HEAD
	FLAC__StreamMetadata* vc = FLAC__metadata_object_new(FLAC__METADATA_TYPE_VORBIS_COMMENT);
	char* cs_filename;
	FILE* cs_file;
=======
	FLAC__StreamMetadata* vc;
>>>>>>> 7df1a2c7
#endif /* libcue */
	FLAC__StreamMetadata* si = FLAC__metadata_object_new(FLAC__METADATA_TYPE_STREAMINFO);
	FLAC__StreamMetadata* cs;

	tnum = flac_vtrack_tnum(file);
	char_tnum = g_strdup_printf("%u", tnum);

	ptr = strrchr(file, '/');
	*ptr = '\0';

#ifdef HAVE_CUE /* libcue */
	if (FLAC__metadata_get_tags(file, &vc))
	{
		for (unsigned i = 0; i < vc->data.vorbis_comment.num_comments;
		     i++)
		{
			if ((ptr = (char*)vc->data.vorbis_comment.comments[i].entry) != NULL)
			{
				if (g_ascii_strncasecmp(ptr, "cuesheet", 8) == 0)
				{
					while (*(++ptr) != '=');
					tag = cue_tag_string(   ++ptr,
								tnum);
				}
			}
		}

		FLAC__metadata_object_delete(vc);
	}

	if (tag == NULL) {
		cs_filename = g_strconcat(file, ".cue", NULL);

		cs_file = fopen(cs_filename, "rt");
		g_free(cs_filename);

		if (cs_file != NULL) {
			tag = cue_tag_file(cs_file, tnum);
			fclose(cs_file);
		}
	}
#endif /* libcue */

	if (tag == NULL)
		tag = flac_tag_load(file, char_tnum);

	if (char_tnum != NULL) {
		tag_add_item(tag, TAG_TRACK, char_tnum);
		g_free(char_tnum);
	}

	if (FLAC__metadata_get_streaminfo(file, si))
	{
		sample_rate = si->data.stream_info.sample_rate;
		FLAC__metadata_object_delete(si);
	}

	if (FLAC__metadata_get_cuesheet(file, &cs))
	{
		if (cs->data.cue_sheet.tracks != NULL
				&& (tnum <= cs->data.cue_sheet.num_tracks - 1))
		{
			track_time = cs->data.cue_sheet.tracks[tnum].offset
				- cs->data.cue_sheet.tracks[tnum - 1].offset;
		}
		FLAC__metadata_object_delete(cs);
	}

	if (sample_rate != 0)
	{
		tag->time = (unsigned int)(track_time/sample_rate);
	}

	return tag;
}

#endif /* FLAC_API_VERSION_CURRENT >= 7 */

static struct tag *
flac_tag_dup(const char *file)
{
#if defined(FLAC_API_VERSION_CURRENT) && FLAC_API_VERSION_CURRENT > 7
	struct stat st;

	if (stat(file, &st) < 0)
		return flac_cue_tag_load(file);
	else
#endif /* FLAC_API_VERSION_CURRENT >= 7 */
		return flac_tag_load(file, NULL);
}

static void
flac_decode_internal(struct decoder * decoder,
		     struct input_stream *input_stream,
		     bool is_ogg)
{
	flac_decoder *flac_dec;
	struct flac_data data;
	enum decoder_command cmd;
	const char *err = NULL;

	if (!(flac_dec = flac_new()))
		return;
	flac_data_init(&data, decoder, input_stream);
	data.tag = tag_new();

#if defined(FLAC_API_VERSION_CURRENT) && FLAC_API_VERSION_CURRENT > 7
        if(!FLAC__stream_decoder_set_metadata_respond(flac_dec, FLAC__METADATA_TYPE_VORBIS_COMMENT))
        {
                g_debug("Failed to set metadata respond\n");
        }
#endif

	if (is_ogg) {
		if (!flac_ogg_init(flac_dec, flac_read_cb,
				   flac_seek_cb, flac_tell_cb,
				   flac_length_cb, flac_eof_cb,
				   flac_write_cb, flacMetadata,
				   flac_error_cb, (void *)&data)) {
			err = "doing Ogg init()";
			goto fail;
		}
	} else {
		if (!flac_init(flac_dec, flac_read_cb,
			       flac_seek_cb, flac_tell_cb,
			       flac_length_cb, flac_eof_cb,
			       flac_write_cb, flacMetadata,
			       flac_error_cb, (void *)&data)) {
			err = "doing init()";
			goto fail;
		}
	}

	if (!flac_process_metadata(flac_dec)) {
		err = "problem reading metadata";
		goto fail;
	}

	if (!audio_format_valid(&data.audio_format)) {
		g_warning("Invalid audio format: %u:%u:%u\n",
			  data.audio_format.sample_rate,
			  data.audio_format.bits,
			  data.audio_format.channels);
		goto fail;
	}

	decoder_initialized(decoder, &data.audio_format,
			    input_stream->seekable, data.total_time);

	while (true) {
		if (!tag_is_empty(data.tag)) {
			cmd = decoder_tag(decoder, input_stream, data.tag);
			tag_free(data.tag);
			data.tag = tag_new();
		} else
			cmd = decoder_get_command(decoder);

		if (cmd == DECODE_COMMAND_SEEK) {
			FLAC__uint64 seek_sample = decoder_seek_where(decoder) *
			    data.audio_format.sample_rate + 0.5;
			if (flac_seek_absolute(flac_dec, seek_sample)) {
				data.time = ((float)seek_sample) /
				    data.audio_format.sample_rate;
				data.position = 0;
				decoder_command_finished(decoder);
			} else
				decoder_seek_error(decoder);
		} else if (cmd == DECODE_COMMAND_STOP ||
			   flac_get_state(flac_dec) == flac_decoder_eof)
			break;

		if (!flac_process_single(flac_dec)) {
			cmd = decoder_get_command(decoder);
			if (cmd != DECODE_COMMAND_SEEK)
				break;
		}
	}
	if (cmd != DECODE_COMMAND_STOP) {
		flacPrintErroredState(flac_get_state(flac_dec));
		flac_finish(flac_dec);
	}

fail:
	if (data.replay_gain_info)
		replay_gain_info_free(data.replay_gain_info);

	tag_free(data.tag);

	if (flac_dec)
		flac_delete(flac_dec);

	if (err)
		g_warning("%s\n", err);
}

static void
flac_decode(struct decoder * decoder, struct input_stream *input_stream)
{
	flac_decode_internal(decoder, input_stream, false);
}

#if defined(FLAC_API_VERSION_CURRENT) && FLAC_API_VERSION_CURRENT > 7

/**
 * @brief Decode a flac file with embedded cue sheets
 * @param const char* fname filename on fs
 */
static void
flac_container_decode(struct decoder* decoder,
		     const char* fname,
		     bool is_ogg)
{
	unsigned int tnum = 0;
	FLAC__uint64 t_start = 0;
	FLAC__uint64 t_end = 0;
	FLAC__uint64 track_time = 0;
	FLAC__StreamMetadata* cs = NULL;

	flac_decoder *flac_dec;
	struct flac_data data;
	const char *err = NULL;

	char* pathname = g_strdup(fname);
	char* slash = strrchr(pathname, '/');
	*slash = '\0';

	tnum = flac_vtrack_tnum(fname);

	cs = FLAC__metadata_object_new(FLAC__METADATA_TYPE_CUESHEET);

	FLAC__metadata_get_cuesheet(pathname, &cs);

	if (cs != NULL)
	{
		if (cs->data.cue_sheet.tracks != NULL
				&& (tnum <= cs->data.cue_sheet.num_tracks - 1))
		{
			t_start = cs->data.cue_sheet.tracks[tnum - 1].offset;
			t_end = cs->data.cue_sheet.tracks[tnum].offset;
			track_time = cs->data.cue_sheet.tracks[tnum].offset
				- cs->data.cue_sheet.tracks[tnum - 1].offset;
		}

		FLAC__metadata_object_delete(cs);
	}
	else
	{
		g_free(pathname);
		return;
	}

	if (!(flac_dec = flac_new()))
	{
		g_free(pathname);
		return;
	}

	flac_data_init(&data, decoder, NULL);

#if defined(FLAC_API_VERSION_CURRENT) && FLAC_API_VERSION_CURRENT > 7
        if(!FLAC__stream_decoder_set_metadata_respond(flac_dec, FLAC__METADATA_TYPE_VORBIS_COMMENT))
        {
                g_debug("Failed to set metadata respond\n");
        }
#endif


	if (is_ogg)
	{
		if (FLAC__stream_decoder_init_ogg_file(	flac_dec,
							pathname,
							flac_write_cb,
							flacMetadata,
							flac_error_cb,
							(void*) &data	)
			!= FLAC__STREAM_DECODER_INIT_STATUS_OK		)
		{
			err = "doing Ogg init()";
			goto fail;
		}
	}
	else
	{
		if (FLAC__stream_decoder_init_file(	flac_dec,
							pathname,
							flac_write_cb,
							flacMetadata,
							flac_error_cb,
							(void*) &data	)
			!= FLAC__STREAM_DECODER_INIT_STATUS_OK		)
		{
			err = "doing init()";
			goto fail;
		}
	}

	if (!flac_process_metadata(flac_dec))
	{
		err = "problem reading metadata";
		goto fail;
	}

	if (!audio_format_valid(&data.audio_format))
	{
		g_warning("Invalid audio format: %u:%u:%u\n",
			  data.audio_format.sample_rate,
			  data.audio_format.bits,
			  data.audio_format.channels);
		goto fail;
	}

	// set track time (order is important: after stream init)
	data.total_time = ((float)track_time / (float)data.audio_format.sample_rate);
	data.position = 0;

	decoder_initialized(decoder, &data.audio_format,
			    true, data.total_time);

	// seek to song start (order is important: after decoder init)
	flac_seek_absolute(flac_dec, (FLAC__uint64)t_start);

	while (true)
	{
		if (!flac_process_single(flac_dec))
			break;

		// we only need to break at the end of track if we are in "cue mode"
		if (data.time >= data.total_time)
		{
			flacPrintErroredState(flac_get_state(flac_dec));
			flac_finish(flac_dec);
		}

		if (decoder_get_command(decoder) == DECODE_COMMAND_SEEK)
		{
			FLAC__uint64 seek_sample = t_start +
				(decoder_seek_where(decoder) * data.audio_format.sample_rate);

			//if (seek_sample >= t_start && seek_sample <= t_end && data.total_time > 30)
			if (seek_sample >= t_start && seek_sample <= t_end)
			{
				if (flac_seek_absolute(flac_dec, (FLAC__uint64)seek_sample))
				{
					data.time = (float)(seek_sample - t_start) /
					    data.audio_format.sample_rate;
					data.position = 0;

					decoder_command_finished(decoder);
				}
				else
					decoder_seek_error(decoder);
					//decoder_command_finished(decoder);
			}
		}
		else if (flac_get_state(flac_dec) == flac_decoder_eof)
			break;
	}

	if (decoder_get_command(decoder) != DECODE_COMMAND_STOP)
	{
		flacPrintErroredState(flac_get_state(flac_dec));
		flac_finish(flac_dec);
	}

fail:
	if (pathname)
		g_free(pathname);

	if (data.replay_gain_info)
		replay_gain_info_free(data.replay_gain_info);

	if (flac_dec)
		flac_delete(flac_dec);

	if (err)
		g_warning("%s\n", err);
}

/**
 * @brief Open a flac file for decoding
 * @param const char* fname filename on fs
 */
static void
flac_filedecode_internal(struct decoder* decoder,
		     const char* fname,
		     bool is_ogg)
{
	flac_decoder *flac_dec;
	struct flac_data data;
	const char *err = NULL;
	unsigned int flac_err_state = 0;

	if (!(flac_dec = flac_new()))
		return;

	flac_data_init(&data, decoder, NULL);

#if defined(FLAC_API_VERSION_CURRENT) && FLAC_API_VERSION_CURRENT > 7
        if(!FLAC__stream_decoder_set_metadata_respond(flac_dec, FLAC__METADATA_TYPE_VORBIS_COMMENT))
        {
                g_debug("Failed to set metadata respond\n");
        }
#endif


	if (is_ogg)
	{
		if (	(flac_err_state = FLAC__stream_decoder_init_ogg_file(	flac_dec,
										fname,
										flac_write_cb,
										flacMetadata,
										flac_error_cb,
										(void*) &data	))
			== FLAC__STREAM_DECODER_INIT_STATUS_ERROR_OPENING_FILE)
		{
			flac_container_decode(decoder, fname, is_ogg);
		}
		else if (flac_err_state != FLAC__STREAM_DECODER_INIT_STATUS_OK)
		{
			err = "doing Ogg init()";
			goto fail;
		}
	}
	else
	{
		if (	(flac_err_state = FLAC__stream_decoder_init_file(	flac_dec,
										fname,
										flac_write_cb,
										flacMetadata,
										flac_error_cb,
										(void*) &data	))
			== FLAC__STREAM_DECODER_INIT_STATUS_ERROR_OPENING_FILE)
		{
			flac_container_decode(decoder, fname, is_ogg);
		}
		else if (flac_err_state != FLAC__STREAM_DECODER_INIT_STATUS_OK)
		{
			err = "doing init()";
			goto fail;
		}
	}

	if (!flac_process_metadata(flac_dec))
	{
		err = "problem reading metadata";
		goto fail;
	}

	if (!audio_format_valid(&data.audio_format))
	{
		g_warning("Invalid audio format: %u:%u:%u\n",
			  data.audio_format.sample_rate,
			  data.audio_format.bits,
			  data.audio_format.channels);
		goto fail;
	}

	decoder_initialized(decoder, &data.audio_format,
			    true, data.total_time);

	while (true)
	{
		if (!flac_process_single(flac_dec))
			break;

		if (decoder_get_command(decoder) == DECODE_COMMAND_SEEK)
		{
			FLAC__uint64 seek_sample = decoder_seek_where(decoder) *
			    data.audio_format.sample_rate + 0.5;
			if (flac_seek_absolute(flac_dec, seek_sample))
			{
				data.time = ((float)seek_sample) /
				    data.audio_format.sample_rate;
				data.position = 0;
				decoder_command_finished(decoder);
			}
			else
				decoder_seek_error(decoder);

		}
		else if (flac_get_state(flac_dec) == flac_decoder_eof)
			break;
	}

	if (decoder_get_command(decoder) != DECODE_COMMAND_STOP)
	{
		flacPrintErroredState(flac_get_state(flac_dec));
		flac_finish(flac_dec);
	}

fail:
	if (data.replay_gain_info)
		replay_gain_info_free(data.replay_gain_info);

	if (flac_dec)
		flac_delete(flac_dec);

	if (err)
		g_warning("%s\n", err);
}

/**
 * @brief	wrapper function for
 * 		flac_filedecode_internal method
 * 		for decoding without ogg
 */
static void
flac_filedecode(struct decoder *decoder, const char *fname)
{
	struct stat st;

	if (stat(fname, &st) < 0) {
		flac_container_decode(decoder, fname, false);
	} else 
		flac_filedecode_internal(decoder, fname, false);
}

#endif /* FLAC_API_VERSION_CURRENT >= 7 */

#ifndef HAVE_OGGFLAC

static bool
oggflac_init(G_GNUC_UNUSED const struct config_param *param)
{
#if defined(FLAC_API_VERSION_CURRENT) && FLAC_API_VERSION_CURRENT > 7
	return !!FLAC_API_SUPPORTS_OGG_FLAC;
#else
	/* disable oggflac when libflac is too old */
	return false;
#endif
}

#if defined(FLAC_API_VERSION_CURRENT) && FLAC_API_VERSION_CURRENT > 7

static struct tag *
oggflac_tag_dup(const char *file)
{
	struct tag *ret = NULL;
	FLAC__Metadata_Iterator *it;
	FLAC__StreamMetadata *block;
	FLAC__Metadata_Chain *chain = FLAC__metadata_chain_new();

	if (!(FLAC__metadata_chain_read_ogg(chain, file)))
		goto out;
	it = FLAC__metadata_iterator_new();
	FLAC__metadata_iterator_init(it, chain);

	ret = tag_new();
	do {
		if (!(block = FLAC__metadata_iterator_get_block(it)))
			break;
		if (block->type == FLAC__METADATA_TYPE_VORBIS_COMMENT) {
			flac_vorbis_comments_to_tag(ret, NULL, block);
		} else if (block->type == FLAC__METADATA_TYPE_STREAMINFO) {
			ret->time = ((float)block->data.stream_info.
				     total_samples) /
			    block->data.stream_info.sample_rate + 0.5;
		}
	} while (FLAC__metadata_iterator_next(it));
	FLAC__metadata_iterator_delete(it);

	if (!tag_is_defined(ret)) {
		tag_free(ret);
		ret = NULL;
	}

out:
	FLAC__metadata_chain_delete(chain);
	return ret;
}

static void
oggflac_decode(struct decoder *decoder, struct input_stream *input_stream)
{
	if (ogg_stream_type_detect(input_stream) != FLAC)
		return;

	/* rewind the stream, because ogg_stream_type_detect() has
	   moved it */
	input_stream_seek(input_stream, 0, SEEK_SET);

	flac_decode_internal(decoder, input_stream, true);
}

static const char *const oggflac_suffixes[] = { "ogg", "oga", NULL };
static const char *const oggflac_mime_types[] = {
	"audio/x-flac+ogg",
	"application/ogg",
	"application/x-ogg",
	NULL
};

#endif /* FLAC_API_VERSION_CURRENT >= 7 */

const struct decoder_plugin oggflac_decoder_plugin = {
	.name = "oggflac",
	.init = oggflac_init,
#if defined(FLAC_API_VERSION_CURRENT) && FLAC_API_VERSION_CURRENT > 7
	.stream_decode = oggflac_decode,
	.tag_dup = oggflac_tag_dup,
	.suffixes = oggflac_suffixes,
	.mime_types = oggflac_mime_types
#endif
};

#endif /* HAVE_OGGFLAC */

static const char *const flac_suffixes[] = { "flac", NULL };
static const char *const flac_mime_types[] = {
	"audio/x-flac", "application/x-flac", NULL
};

const struct decoder_plugin flac_decoder_plugin = {
	.name = "flac",
	.stream_decode = flac_decode,
#if defined(FLAC_API_VERSION_CURRENT) && FLAC_API_VERSION_CURRENT > 7
	.file_decode = flac_filedecode,
#endif /* FLAC_API_VERSION_CURRENT >= 7 */
	.tag_dup = flac_tag_dup,
	.suffixes = flac_suffixes,
	.mime_types = flac_mime_types,
#if defined(FLAC_API_VERSION_CURRENT) && FLAC_API_VERSION_CURRENT > 7
	.container_scan = flac_cue_track,
#endif /* FLAC_API_VERSION_CURRENT >= 7 */
};<|MERGE_RESOLUTION|>--- conflicted
+++ resolved
@@ -299,13 +299,9 @@
 	unsigned int sample_rate = 0;
 	FLAC__uint64 track_time = 0;
 #ifdef HAVE_CUE /* libcue */
-<<<<<<< HEAD
-	FLAC__StreamMetadata* vc = FLAC__metadata_object_new(FLAC__METADATA_TYPE_VORBIS_COMMENT);
+	FLAC__StreamMetadata* vc;
 	char* cs_filename;
 	FILE* cs_file;
-=======
-	FLAC__StreamMetadata* vc;
->>>>>>> 7df1a2c7
 #endif /* libcue */
 	FLAC__StreamMetadata* si = FLAC__metadata_object_new(FLAC__METADATA_TYPE_STREAMINFO);
 	FLAC__StreamMetadata* cs;
