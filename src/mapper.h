/*
 * Copyright (C) 2003-2011 The Music Player Daemon Project
 * http://www.musicpd.org
 *
 * This program is free software; you can redistribute it and/or modify
 * it under the terms of the GNU General Public License as published by
 * the Free Software Foundation; either version 2 of the License, or
 * (at your option) any later version.
 *
 * This program is distributed in the hope that it will be useful,
 * but WITHOUT ANY WARRANTY; without even the implied warranty of
 * MERCHANTABILITY or FITNESS FOR A PARTICULAR PURPOSE.  See the
 * GNU General Public License for more details.
 *
 * You should have received a copy of the GNU General Public License along
 * with this program; if not, write to the Free Software Foundation, Inc.,
 * 51 Franklin Street, Fifth Floor, Boston, MA 02110-1301 USA.
 */

/*
 * Maps directory and song objects to file system paths.
 */

#ifndef MPD_MAPPER_H
#define MPD_MAPPER_H

#include "gcc.h"
#include "gerror.h"

#include <stdbool.h>
#include <stddef.h>

#define PLAYLIST_FILE_SUFFIX ".m3u"

struct directory;
struct song;

void mapper_init(const char *_music_dir, const char *_playlist_dir);

void mapper_finish(void);

<<<<<<< HEAD
gcc_const
=======
/**
 * Return the absolute path of the music directory encoded in UTF-8.
 */
G_GNUC_CONST
const char *
mapper_get_music_directory_utf8(void);

/**
 * Return the absolute path of the music directory encoded in the
 * filesystem character set.
 */
G_GNUC_CONST
>>>>>>> 1ae89728
const char *
mapper_get_music_directory_fs(void);

/**
 * Returns true if a music directory was configured.
 */
gcc_const
static inline bool
mapper_has_music_directory(void)
{
	return mapper_get_music_directory_utf8() != NULL;
}

/**
 * If the specified absolute path points inside the music directory,
 * this function converts it to a relative path.  If not, it returns
 * the unmodified string pointer.
 */
gcc_pure
const char *
map_to_relative_path(const char *path_utf8);

/**
 * Determines the absolute file system path of a relative URI.  This
 * is basically done by converting the URI to the file system charset
 * and prepending the music directory.
 */
gcc_malloc
char *
map_uri_fs(const char *uri);

/**
 * Determines the file system path of a directory object.
 *
 * @param directory the directory object
 * @return the path in file system encoding, or NULL if mapping failed
 */
gcc_malloc
char *
map_directory_fs(const struct directory *directory);

/**
 * Determines the file system path of a directory's child (may be a
 * sub directory or a song).
 *
 * @param directory the parent directory object
 * @param name the child's name in UTF-8
 * @return the path in file system encoding, or NULL if mapping failed
 */
gcc_malloc
char *
map_directory_child_fs(const struct directory *directory, const char *name);

/**
 * Determines the file system path of a song.  This must not be a
 * remote song.
 *
 * @param song the song object
 * @return the path in file system encoding, or NULL if mapping failed
 */
gcc_malloc
char *
map_song_fs(const struct song *song);

/**
 * Maps a file system path (relative to the music directory or
 * absolute) to a relative path in UTF-8 encoding.
 *
 * @param path_fs a path in file system encoding
 * @return the relative path in UTF-8, or NULL if mapping failed
 */
gcc_malloc
char *
map_fs_to_utf8(const char *path_fs);

/**
 * Returns the playlist directory.
 */
gcc_const
const char *
map_spl_path(void);

/**
 * Maps a playlist name (without the ".m3u" suffix) to a file system
 * path.  The return value is allocated on the heap and must be freed
 * with g_free().
 *
 * @return the path in file system encoding, or NULL if mapping failed
 */
gcc_pure
char *
map_spl_utf8_to_fs(const char *name);

#endif<|MERGE_RESOLUTION|>--- conflicted
+++ resolved
@@ -39,13 +39,10 @@
 
 void mapper_finish(void);
 
-<<<<<<< HEAD
-gcc_const
-=======
 /**
  * Return the absolute path of the music directory encoded in UTF-8.
  */
-G_GNUC_CONST
+gcc_const
 const char *
 mapper_get_music_directory_utf8(void);
 
@@ -53,8 +50,7 @@
  * Return the absolute path of the music directory encoded in the
  * filesystem character set.
  */
-G_GNUC_CONST
->>>>>>> 1ae89728
+gcc_const
 const char *
 mapper_get_music_directory_fs(void);
 
