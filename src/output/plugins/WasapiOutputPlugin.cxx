/*
 * Copyright 2020-2021 The Music Player Daemon Project
 * http://www.musicpd.org
 *
 * This program is free software; you can redistribute it and/or modify
 * it under the terms of the GNU General Public License as published by
 * the Free Software Foundation; either version 2 of the License, or
 * (at your option) any later version.
 *
 * This program is distributed in the hope that it will be useful,
 * but WITHOUT ANY WARRANTY; without even the implied warranty of
 * MERCHANTABILITY or FITNESS FOR A PARTICULAR PURPOSE.  See the
 * GNU General Public License for more details.
 *
 * You should have received a copy of the GNU General Public License along
 * with this program; if not, write to the Free Software Foundation, Inc.,
 * 51 Franklin Street, Fifth Floor, Boston, MA 02110-1301 USA.
 */
#include <initguid.h>

#include "Log.hxx"
#include "WasapiOutputPlugin.hxx"
#include "lib/icu/Win32.hxx"
#include "mixer/MixerList.hxx"
#include "output/Error.hxx"
#include "pcm/Export.hxx"
#include "thread/Cond.hxx"
#include "thread/Mutex.hxx"
#include "thread/Name.hxx"
#include "thread/Thread.hxx"
#include "util/AllocatedString.hxx"
#include "util/ConstBuffer.hxx"
#include "util/Domain.hxx"
#include "util/RuntimeError.hxx"
#include "util/ScopeExit.hxx"
#include "util/StringBuffer.hxx"
#include "win32/Com.hxx"
#include "win32/ComHeapPtr.hxx"
#include "win32/ComWorker.hxx"
#include "win32/HResult.hxx"
#include "win32/WinEvent.hxx"

#include <algorithm>
#include <boost/lockfree/spsc_queue.hpp>
#include <cinttypes>
#include <cmath>
#include <functiondiscoverykeys_devpkey.h>
#include <optional>
#include <variant>

namespace {
static constexpr Domain wasapi_output_domain("wasapi_output");

gcc_const constexpr uint32_t GetChannelMask(const uint8_t channels) noexcept {
	switch (channels) {
	case 1:
		return KSAUDIO_SPEAKER_MONO;
	case 2:
		return KSAUDIO_SPEAKER_STEREO;
	case 3:
		return SPEAKER_FRONT_LEFT | SPEAKER_FRONT_RIGHT | SPEAKER_FRONT_CENTER;
	case 4:
		return KSAUDIO_SPEAKER_QUAD;
	case 5:
		return SPEAKER_FRONT_LEFT | SPEAKER_FRONT_RIGHT | SPEAKER_FRONT_CENTER |
		       SPEAKER_BACK_LEFT | SPEAKER_BACK_RIGHT;
	case 6:
		return KSAUDIO_SPEAKER_5POINT1;
	case 7:
		return KSAUDIO_SPEAKER_5POINT1 | SPEAKER_BACK_CENTER;
	case 8:
		return KSAUDIO_SPEAKER_7POINT1_SURROUND;
	default:
		gcc_unreachable();
	}
}

template <typename Functor>
inline bool SafeTry(Functor &&functor) {
	try {
		functor();
		return true;
	} catch (std::runtime_error &err) {
		FormatError(wasapi_output_domain, "%s", err.what());
		return false;
	}
}

template <typename Functor>
inline bool SafeSilenceTry(Functor &&functor) {
	try {
		functor();
		return true;
	} catch (std::runtime_error &err) {
		return false;
	}
}

std::vector<WAVEFORMATEXTENSIBLE> GetFormats(const AudioFormat &audio_format) noexcept {
	std::vector<WAVEFORMATEXTENSIBLE> Result;
	if (audio_format.format == SampleFormat::S24_P32) {
		Result.resize(2);
		Result[0].Format.wBitsPerSample = 24;
		Result[0].Samples.wValidBitsPerSample = 24;
		Result[1].Format.wBitsPerSample = 32;
		Result[1].Samples.wValidBitsPerSample = 24;
	} else {
		Result.resize(1);
		Result[0].Format.wBitsPerSample = audio_format.GetSampleSize() * 8;
		Result[0].Samples.wValidBitsPerSample = audio_format.GetSampleSize() * 8;
	}
	const DWORD mask = GetChannelMask(audio_format.channels);
	const GUID guid = audio_format.format == SampleFormat::FLOAT
				  ? KSDATAFORMAT_SUBTYPE_IEEE_FLOAT
				  : KSDATAFORMAT_SUBTYPE_PCM;
	for (auto &device_format : Result) {
		device_format.dwChannelMask = mask;
		device_format.Format.wFormatTag = WAVE_FORMAT_EXTENSIBLE;
		device_format.Format.nChannels = audio_format.channels;
		device_format.Format.nSamplesPerSec = audio_format.sample_rate;
		device_format.Format.cbSize =
			sizeof(WAVEFORMATEXTENSIBLE) - sizeof(WAVEFORMATEX);
		device_format.SubFormat = guid;
		device_format.Format.nBlockAlign = device_format.Format.nChannels *
						   device_format.Format.wBitsPerSample /
						   8;
		device_format.Format.nAvgBytesPerSec =
			audio_format.sample_rate * device_format.Format.nBlockAlign;
	}
	return Result;
}

#ifdef ENABLE_DSD
void SetDSDFallback(AudioFormat &audio_format) noexcept {
	audio_format.format = SampleFormat::FLOAT;
	audio_format.sample_rate = 384000;
}
#endif

inline constexpr const unsigned int kErrorId = -1;

} // namespace

class WasapiOutputThread : public Thread {
public:
	enum class Status : uint32_t { FINISH, PLAY, PAUSE };
	WasapiOutputThread(IAudioClient *_client,
			   ComPtr<IAudioRenderClient> &&_render_client,
			   const UINT32 _frame_size, const UINT32 _buffer_size_in_frames,
			   bool _is_exclusive)
	: Thread(BIND_THIS_METHOD(Work)), client(_client),
	  render_client(std::move(_render_client)), frame_size(_frame_size),
	  buffer_size_in_frames(_buffer_size_in_frames), is_exclusive(_is_exclusive),
	  spsc_buffer(_buffer_size_in_frames * 4 * _frame_size) {}
	void Finish() noexcept { return SetStatus(Status::FINISH); }
	void Play() noexcept { return SetStatus(Status::PLAY); }
	void Pause() noexcept { return SetStatus(Status::PAUSE); }
	void WaitDataPoped() noexcept { data_poped.Wait(INFINITE); }
	void CheckException() {
		if (error.occur.load()) {
			auto err = std::exchange(error.ptr, nullptr);
			error.thrown.Set();
			std::rethrow_exception(err);
		}
	}

private:
	friend class WasapiOutput;
	WinEvent event;
	WinEvent data_poped;
	IAudioClient *client;
	ComPtr<IAudioRenderClient> render_client;
	const UINT32 frame_size;
	const UINT32 buffer_size_in_frames;
	bool is_exclusive;
	alignas(BOOST_LOCKFREE_CACHELINE_BYTES) std::atomic<Status> status =
		Status::PAUSE;
	alignas(BOOST_LOCKFREE_CACHELINE_BYTES) struct {
		std::atomic_bool occur = false;
		std::exception_ptr ptr = nullptr;
		WinEvent thrown;
	} error;
	boost::lockfree::spsc_queue<BYTE> spsc_buffer;

	void SetStatus(Status s) noexcept {
		status.store(s);
		event.Set();
	}
	void Work() noexcept;
};

class WasapiOutput final : public AudioOutput {
public:
	static AudioOutput *Create(EventLoop &, const ConfigBlock &block);
	WasapiOutput(const ConfigBlock &block);
	void Enable() override {
		COMWorker::Aquire();
		COMWorker::Async([&]() { OpenDevice(); }).get();
	}
	void Disable() noexcept override {
		COMWorker::Async([&]() { DoDisable(); }).get();
		COMWorker::Release();
	}
	void Open(AudioFormat &audio_format) override {
		COMWorker::Async([&]() { DoOpen(audio_format); }).get();
	}
	void Close() noexcept override;
	std::chrono::steady_clock::duration Delay() const noexcept override;
	size_t Play(const void *chunk, size_t size) override;
	void Drain() override;
	bool Pause() override;
	void Interrupt() noexcept override;

	constexpr bool Exclusive() const { return is_exclusive; }
	constexpr size_t FrameSize() const { return device_format.Format.nBlockAlign; }
	constexpr size_t SampleRate() const {
		return device_format.Format.nSamplesPerSec;
	}

private:
	std::atomic_flag not_interrupted = true;
	bool is_started = false;
	bool is_exclusive;
	bool enumerate_devices;
	std::string device_config;
	std::vector<std::pair<unsigned int, AllocatedString>> device_desc;
<<<<<<< HEAD
	std::shared_ptr<WinEvent> event;
	std::optional<COM> com;
=======
>>>>>>> da642b28
	ComPtr<IMMDeviceEnumerator> enumerator;
	ComPtr<IMMDevice> device;
	ComPtr<IAudioClient> client;
	WAVEFORMATEXTENSIBLE device_format;
	std::optional<WasapiOutputThread> thread;
	std::size_t watermark;
	std::optional<PcmExport> pcm_export;

	friend bool wasapi_is_exclusive(WasapiOutput &output) noexcept;
	friend IMMDevice *wasapi_output_get_device(WasapiOutput &output) noexcept;
	friend IAudioClient *wasapi_output_get_client(WasapiOutput &output) noexcept;

	void DoDisable() noexcept;
	void DoOpen(AudioFormat &audio_format);

	void OpenDevice();
	bool TryFormatExclusive(const AudioFormat &audio_format);
	void FindExclusiveFormatSupported(AudioFormat &audio_format);
	void FindSharedFormatSupported(AudioFormat &audio_format);
	void EnumerateDevices();
	void GetDevice(unsigned int index);
	unsigned int SearchDevice(std::string_view name);
	void GetDefaultDevice();
};

WasapiOutput &wasapi_output_downcast(AudioOutput &output) noexcept {
	return static_cast<WasapiOutput &>(output);
}

bool wasapi_is_exclusive(WasapiOutput &output) noexcept { return output.is_exclusive; }

IMMDevice *wasapi_output_get_device(WasapiOutput &output) noexcept {
	return output.device.get();
}

IAudioClient *wasapi_output_get_client(WasapiOutput &output) noexcept {
	return output.client.get();
}

void WasapiOutputThread::Work() noexcept {
	SetThreadName("Wasapi Output Worker");
	FormatDebug(wasapi_output_domain, "Working thread started");
	COM com{true};
	while (true) {
		try {
			event.Wait(INFINITE);

			Status current_state = status.load();
			if (current_state == Status::FINISH) {
				FormatDebug(wasapi_output_domain,
					    "Working thread stopped");
				return;
			}

			UINT32 write_in_frames = buffer_size_in_frames;
			if (!is_exclusive) {
				UINT32 data_in_frames;
				if (HRESULT result =
					    client->GetCurrentPadding(&data_in_frames);
				    FAILED(result)) {
					throw FormatHResultError(
						result, "Failed to get current padding");
				}

				if (data_in_frames >= buffer_size_in_frames) {
					continue;
				}
				write_in_frames -= data_in_frames;
			}

			BYTE *data;
			DWORD mode = 0;

			if (HRESULT result =
				    render_client->GetBuffer(write_in_frames, &data);
			    FAILED(result)) {
				throw FormatHResultError(result, "Failed to get buffer");
			}

			AtScopeExit(&) {
				render_client->ReleaseBuffer(write_in_frames, mode);
			};

			if (current_state == Status::PLAY) {
				const UINT32 write_size = write_in_frames * frame_size;
				UINT32 new_data_size = 0;
				new_data_size = spsc_buffer.pop(data, write_size);
				std::fill_n(data + new_data_size,
					    write_size - new_data_size, 0);
				data_poped.Set();
			} else {
				mode = AUDCLNT_BUFFERFLAGS_SILENT;
				FormatDebug(wasapi_output_domain,
					    "Working thread paused");
			}
		} catch (...) {
			error.ptr = std::current_exception();
			error.occur.store(true);
			error.thrown.Wait(INFINITE);
		}
	}
}

AudioOutput *WasapiOutput::Create(EventLoop &, const ConfigBlock &block) {
	return new WasapiOutput(block);
}

WasapiOutput::WasapiOutput(const ConfigBlock &block)
: AudioOutput(FLAG_ENABLE_DISABLE | FLAG_PAUSE),
  is_exclusive(block.GetBlockValue("exclusive", false)),
  enumerate_devices(block.GetBlockValue("enumerate", false)),
  device_config(block.GetBlockValue("device", "")) {}

<<<<<<< HEAD
void WasapiOutput::Enable() {
	com.emplace();
	event = std::make_shared<WinEvent>();
	enumerator.CoCreateInstance(__uuidof(MMDeviceEnumerator), nullptr,
				    CLSCTX_INPROC_SERVER);

	device_desc.clear();
	device.reset();

	if (enumerate_devices && SafeTry([this]() { EnumerateDevices(); })) {
		for (const auto &[device, desc] : device_desc) {
			FormatNotice(wasapi_output_domain,
				     "Device \"%u\" \"%s\"",
				     device,
				     desc.c_str());
		}
	}

	unsigned int id = kErrorId;
	if (!device_config.empty()) {
		if (!SafeSilenceTry([this, &id]() { id = std::stoul(device_config); })) {
			id = SearchDevice(device_config);
		}
	}

	if (id != kErrorId) {
		SafeTry([this, id]() { GetDevice(id); });
	}

	if (!device) {
		GetDefaultDevice();
	}

	device_desc.clear();
}

void WasapiOutput::Disable() noexcept {
=======
/// run inside COMWorkerThread
void WasapiOutput::DoDisable() noexcept {
>>>>>>> da642b28
	if (thread) {
		try {
			thread->Finish();
			thread->Join();
		} catch (std::exception &err) {
			FormatError(wasapi_output_domain, "exception while disabling: %s",
				    err.what());
		}
		thread.reset();
		client.reset();
	}
	device.reset();
	enumerator.reset();
}

/// run inside COMWorkerThread
void WasapiOutput::DoOpen(AudioFormat &audio_format) {
	client.reset();

	DWORD state;
	if (HRESULT result = device->GetState(&state); FAILED(result)) {
		throw FormatHResultError(result, "Unable to get device status");
	}
	if (state != DEVICE_STATE_ACTIVE) {
		device.reset();
		OpenDevice();
	}

	if (HRESULT result = device->Activate(__uuidof(IAudioClient), CLSCTX_ALL, nullptr,
					      client.AddressCast());
	    FAILED(result)) {
		throw FormatHResultError(result, "Unable to activate audio client");
	}

	if (audio_format.channels > 8) {
		audio_format.channels = 8;
	}

#ifdef ENABLE_DSD
	if (audio_format.format == SampleFormat::DSD) {
		SetDSDFallback(audio_format);
	}
#endif

	if (Exclusive()) {
		FindExclusiveFormatSupported(audio_format);
	} else {
		FindSharedFormatSupported(audio_format);
	}
	bool require_export = audio_format.format == SampleFormat::S24_P32;
	if (require_export) {
		PcmExport::Params params;
		params.dsd_mode = PcmExport::DsdMode::NONE;
		params.shift8 = false;
		params.pack24 = false;
		if (device_format.Format.wBitsPerSample == 32 &&
		    device_format.Samples.wValidBitsPerSample == 24) {
			params.shift8 = true;
		}
		if (device_format.Format.wBitsPerSample == 24) {
			params.pack24 = true;
		}
		FormatDebug(wasapi_output_domain, "Packing data: shift8=%d pack24=%d",
			    int(params.shift8), int(params.pack24));
		pcm_export.emplace();
		pcm_export->Open(audio_format.format, audio_format.channels, params);
	}

	using s = std::chrono::seconds;
	using ms = std::chrono::milliseconds;
	using ns = std::chrono::nanoseconds;
	using hundred_ns = std::chrono::duration<uint64_t, std::ratio<1, 10000000>>;

	// The unit in REFERENCE_TIME is hundred nanoseconds
	REFERENCE_TIME default_device_period, min_device_period;

	if (HRESULT result =
		    client->GetDevicePeriod(&default_device_period, &min_device_period);
	    FAILED(result)) {
		throw FormatHResultError(result, "Unable to get device period");
	}
	FormatDebug(wasapi_output_domain,
		    "Default device period: %I64u ns, Minimum device period: "
		    "%I64u ns",
		    ns(hundred_ns(default_device_period)).count(),
		    ns(hundred_ns(min_device_period)).count());

	REFERENCE_TIME buffer_duration;
	if (Exclusive()) {
		buffer_duration = default_device_period;
	} else {
		const REFERENCE_TIME align = hundred_ns(ms(50)).count();
		buffer_duration = (align / default_device_period) * default_device_period;
	}
	FormatDebug(wasapi_output_domain, "Buffer duration: %I64u ns",
		    size_t(ns(hundred_ns(buffer_duration)).count()));

	if (Exclusive()) {
		if (HRESULT result = client->Initialize(
			    AUDCLNT_SHAREMODE_EXCLUSIVE,
			    AUDCLNT_STREAMFLAGS_EVENTCALLBACK, buffer_duration,
			    buffer_duration,
			    reinterpret_cast<WAVEFORMATEX *>(&device_format), nullptr);
		    FAILED(result)) {
			if (result == AUDCLNT_E_BUFFER_SIZE_NOT_ALIGNED) {
				// https://docs.microsoft.com/en-us/windows/win32/api/audioclient/nf-audioclient-iaudioclient-initialize
				UINT32 buffer_size_in_frames = 0;
				result = client->GetBufferSize(&buffer_size_in_frames);
				if (FAILED(result)) {
					throw FormatHResultError(
						result,
						"Unable to get audio client buffer size");
				}
				buffer_duration =
					std::ceil(double(buffer_size_in_frames *
							 hundred_ns(s(1)).count()) /
						  SampleRate());
				FormatDebug(
					wasapi_output_domain,
					"Aligned buffer duration: %I64u ns",
					size_t(ns(hundred_ns(buffer_duration)).count()));
				client.reset();
				result = device->Activate(__uuidof(IAudioClient),
							  CLSCTX_ALL, nullptr,
							  client.AddressCast());
				if (FAILED(result)) {
					throw FormatHResultError(
						result,
						"Unable to activate audio client");
				}
				result = client->Initialize(
					AUDCLNT_SHAREMODE_EXCLUSIVE,
					AUDCLNT_STREAMFLAGS_EVENTCALLBACK,
					buffer_duration, buffer_duration,
					reinterpret_cast<WAVEFORMATEX *>(&device_format),
					nullptr);
			}

			if (FAILED(result)) {
				throw FormatHResultError(
					result, "Unable to initialize audio client");
			}
		}
	} else {
		if (HRESULT result = client->Initialize(
			    AUDCLNT_SHAREMODE_SHARED, AUDCLNT_STREAMFLAGS_EVENTCALLBACK,
			    buffer_duration, 0,
			    reinterpret_cast<WAVEFORMATEX *>(&device_format), nullptr);
		    FAILED(result)) {
			throw FormatHResultError(result,
						 "Unable to initialize audio client");
		}
	}

	ComPtr<IAudioRenderClient> render_client;
	if (HRESULT result = client->GetService(IID_PPV_ARGS(render_client.Address()));
	    FAILED(result)) {
		throw FormatHResultError(result, "Unable to get new render client");
	}

	UINT32 buffer_size_in_frames;
	if (HRESULT result = client->GetBufferSize(&buffer_size_in_frames);
	    FAILED(result)) {
		throw FormatHResultError(result,
					 "Unable to get audio client buffer size");
	}

	watermark = buffer_size_in_frames * 3 * FrameSize();
	thread.emplace(client.get(), std::move(render_client), FrameSize(),
		       buffer_size_in_frames, is_exclusive);

	if (HRESULT result = client->SetEventHandle(thread->event.handle());
	    FAILED(result)) {
		throw FormatHResultError(result, "Unable to set event handler");
	}

	thread->Start();
}

void WasapiOutput::Close() noexcept {
	assert(thread);

	try {
		COMWorker::Async([&]() {
			if (HRESULT result = client->Stop(); FAILED(result)) {
				throw FormatHResultError(result, "Failed to stop client");
			}
		}).get();
		thread->CheckException();
	} catch (std::exception &err) {
		FormatError(wasapi_output_domain, "exception while stoping: %s",
			    err.what());
	}
	is_started = false;
	thread->Finish();
	thread->Join();
	COMWorker::Async([&]() {
		thread.reset();
		client.reset();
	}).get();
	pcm_export.reset();
}

std::chrono::steady_clock::duration WasapiOutput::Delay() const noexcept {
	if (!is_started) {
		// idle while paused
		return std::chrono::seconds(1);
	}

	assert(thread);

	const size_t data_size = thread->spsc_buffer.read_available();
	const size_t delay_size = std::max(data_size, watermark) - watermark;

	using s = std::chrono::seconds;
	using duration = std::chrono::steady_clock::duration;
	auto result = duration(s(delay_size)) / device_format.Format.nAvgBytesPerSec;
	return result;
}

size_t WasapiOutput::Play(const void *chunk, size_t size) {
	assert(thread);

	not_interrupted.test_and_set();

	ConstBuffer<void> input(chunk, size);
	if (pcm_export) {
		input = pcm_export->Export(input);
	}
	if (input.empty())
		return size;

	do {
		const size_t consumed_size = thread->spsc_buffer.push(
			static_cast<const BYTE *>(input.data), input.size);
		if (consumed_size == 0) {
			assert(is_started);
			thread->WaitDataPoped();
			if (!not_interrupted.test_and_set()) {
				throw AudioOutputInterrupted{};
			}
			continue;
		}

		if (!is_started) {
			is_started = true;
			thread->Play();
			COMWorker::Async([&]() {
				if (HRESULT result = client->Start(); FAILED(result)) {
					throw FormatHResultError(
						result, "Failed to start client");
				}
			}).wait();
		}

		thread->CheckException();

		if (pcm_export) {
			return pcm_export->CalcInputSize(consumed_size);
		}
		return consumed_size;
	} while (true);
}

bool WasapiOutput::Pause() {
	if (is_started) {
		thread->Pause();
		is_started = false;
	}
	thread->CheckException();
	return true;
}

void WasapiOutput::Interrupt() noexcept {
	if (thread) {
		not_interrupted.clear();
		thread->data_poped.Set();
	}
}

void WasapiOutput::Drain() {
	assert(thread);

	thread->spsc_buffer.consume_all([](auto &&) {});
	thread->CheckException();
}

/// run inside COMWorkerThread
void WasapiOutput::OpenDevice() {
	enumerator.CoCreateInstance(__uuidof(MMDeviceEnumerator), nullptr,
				    CLSCTX_INPROC_SERVER);

	if (enumerate_devices && SafeTry([this]() { EnumerateDevices(); })) {
		for (const auto &desc : device_desc) {
			FormatNotice(wasapi_output_domain, "Device \"%u\" \"%s\"",
				     desc.first, desc.second.c_str());
		}
	}

	unsigned int id = kErrorId;
	if (!device_config.empty()) {
		if (!SafeSilenceTry([this, &id]() { id = std::stoul(device_config); })) {
			id = SearchDevice(device_config);
		}
	}

	if (id != kErrorId) {
		SafeTry([this, id]() { GetDevice(id); });
	}

	if (!device) {
		GetDefaultDevice();
	}

	device_desc.clear();
}

/// run inside COMWorkerThread
bool WasapiOutput::TryFormatExclusive(const AudioFormat &audio_format) {
	for (auto test_format : GetFormats(audio_format)) {
		HRESULT result = client->IsFormatSupported(
			AUDCLNT_SHAREMODE_EXCLUSIVE,
			reinterpret_cast<WAVEFORMATEX *>(&test_format), nullptr);
		const auto format_string = ToString(audio_format);
		const auto result_string = std::string(HRESULTToString(result));
		FormatDebug(wasapi_output_domain, "Trying %s %lu %u-%u (exclusive) -> %s",
			    format_string.c_str(), test_format.Format.nSamplesPerSec,
			    test_format.Format.wBitsPerSample,
			    test_format.Samples.wValidBitsPerSample,
			    result_string.c_str());
		if (SUCCEEDED(result)) {
			device_format = test_format;
			return true;
		}
	}
	return false;
}

/// run inside COMWorkerThread
void WasapiOutput::FindExclusiveFormatSupported(AudioFormat &audio_format) {
	for (uint8_t channels : {0, 2, 6, 8, 7, 1, 4, 5, 3}) {
		if (audio_format.channels == channels) {
			continue;
		}
		if (channels == 0) {
			channels = audio_format.channels;
		}
		auto old_channels = std::exchange(audio_format.channels, channels);
		for (uint32_t rate : {0, 384000, 352800, 192000, 176400, 96000, 88200,
				      48000, 44100, 32000, 22050, 16000, 11025, 8000}) {
			if (audio_format.sample_rate <= rate) {
				continue;
			}
			if (rate == 0) {
				rate = audio_format.sample_rate;
			}
			auto old_rate = std::exchange(audio_format.sample_rate, rate);
			for (SampleFormat format : {
				     SampleFormat::UNDEFINED,
				     SampleFormat::S32,
				     SampleFormat::S24_P32,
				     SampleFormat::S16,
				     SampleFormat::S8,
			     }) {
				if (audio_format.format == format) {
					continue;
				}
				if (format == SampleFormat::UNDEFINED) {
					format = audio_format.format;
				}
				auto old_format =
					std::exchange(audio_format.format, format);
				if (TryFormatExclusive(audio_format)) {
					return;
				}
				audio_format.format = old_format;
			}
			audio_format.sample_rate = old_rate;
		}
		audio_format.channels = old_channels;
	}
}

/// run inside COMWorkerThread
void WasapiOutput::FindSharedFormatSupported(AudioFormat &audio_format) {
	HRESULT result;
	ComHeapPtr<WAVEFORMATEX> mixer_format;

	// In shared mode, different sample rate is always unsupported.
	result = client->GetMixFormat(mixer_format.Address());
	if (FAILED(result)) {
		throw FormatHResultError(result, "GetMixFormat failed");
	}
	audio_format.sample_rate = mixer_format->nSamplesPerSec;
	device_format = GetFormats(audio_format).front();

	ComHeapPtr<WAVEFORMATEXTENSIBLE> closest_format;
	result = client->IsFormatSupported(
		AUDCLNT_SHAREMODE_SHARED,
		reinterpret_cast<WAVEFORMATEX *>(&device_format),
		closest_format.AddressCast<WAVEFORMATEX>());
	{
		const auto format_string = ToString(audio_format);
		const auto result_string = std::string(HRESULTToString(result));
		FormatDebug(wasapi_output_domain, "Trying %s %lu %u-%u (shared) -> %s",
			    format_string.c_str(), device_format.Format.nSamplesPerSec,
			    device_format.Format.wBitsPerSample,
			    device_format.Samples.wValidBitsPerSample,
			    result_string.c_str());
	}

	if (FAILED(result) && result != AUDCLNT_E_UNSUPPORTED_FORMAT) {
		throw FormatHResultError(result, "IsFormatSupported failed");
	}

	switch (result) {
	case S_OK:
		break;
	case AUDCLNT_E_UNSUPPORTED_FORMAT:
	default:
		// Trying channels fallback.
		audio_format.channels = mixer_format->nChannels;

		device_format = GetFormats(audio_format).front();

		result = client->IsFormatSupported(
			AUDCLNT_SHAREMODE_SHARED,
			reinterpret_cast<WAVEFORMATEX *>(&device_format),
			closest_format.AddressCast<WAVEFORMATEX>());
		{
			const auto format_string = ToString(audio_format);
			const auto result_string = std::string(HRESULTToString(result));
			FormatDebug(wasapi_output_domain,
				    "Trying %s %lu %u-%u (shared) -> %s",
				    format_string.c_str(),
				    device_format.Format.nSamplesPerSec,
				    device_format.Format.wBitsPerSample,
				    device_format.Samples.wValidBitsPerSample,
				    result_string.c_str());
		}
		if (FAILED(result)) {
			throw FormatHResultError(result, "Format is not supported");
		}
		break;
	case S_FALSE:
		if (closest_format->Format.wFormatTag == WAVE_FORMAT_EXTENSIBLE) {
			device_format = *closest_format;
		} else {
			device_format.Samples.wValidBitsPerSample =
				device_format.Format.wBitsPerSample;
			device_format.Format = closest_format->Format;
			switch (std::exchange(device_format.Format.wFormatTag,
					      WAVE_FORMAT_EXTENSIBLE)) {
			case WAVE_FORMAT_PCM:
				device_format.SubFormat = KSDATAFORMAT_SUBTYPE_PCM;
				break;
			case WAVE_FORMAT_IEEE_FLOAT:
				device_format.SubFormat = KSDATAFORMAT_SUBTYPE_IEEE_FLOAT;
				break;
			default:
				gcc_unreachable();
			}
		}
		break;
	}

	// Copy closest match back to audio_format.
	audio_format.channels = device_format.Format.nChannels;
	audio_format.sample_rate = device_format.Format.nSamplesPerSec;
	if (device_format.SubFormat == KSDATAFORMAT_SUBTYPE_PCM) {
		switch (device_format.Format.wBitsPerSample) {
		case 8:
			audio_format.format = SampleFormat::S8;
			break;
		case 16:
			audio_format.format = SampleFormat::S16;
			break;
		case 32:
			audio_format.format =
				device_format.Samples.wValidBitsPerSample == 32
					? SampleFormat::S32
					: SampleFormat::S24_P32;
			break;
		}
	} else if (device_format.SubFormat == KSDATAFORMAT_SUBTYPE_IEEE_FLOAT) {
		audio_format.format = SampleFormat::FLOAT;
	}
}

/// run inside COMWorkerThread
void WasapiOutput::EnumerateDevices() {
	if (!device_desc.empty()) {
		return;
	}

	HRESULT result;

	ComPtr<IMMDeviceCollection> device_collection;
	result = enumerator->EnumAudioEndpoints(eRender, DEVICE_STATE_ACTIVE,
						device_collection.Address());
	if (FAILED(result)) {
		throw FormatHResultError(result, "Unable to enumerate devices");
	}

	UINT count;
	result = device_collection->GetCount(&count);
	if (FAILED(result)) {
		throw FormatHResultError(result, "Collection->GetCount failed");
	}

	device_desc.reserve(count);
	for (UINT i = 0; i < count; ++i) {
		ComPtr<IMMDevice> enumerated_device;
		result = device_collection->Item(i, enumerated_device.Address());
		if (FAILED(result)) {
			throw FormatHResultError(result, "Collection->Item failed");
		}

		ComPtr<IPropertyStore> property_store;
		result = enumerated_device->OpenPropertyStore(STGM_READ,
							      property_store.Address());
		if (FAILED(result)) {
			throw FormatHResultError(result,
						 "Device->OpenPropertyStore failed");
		}

		PROPVARIANT var_name;
		PropVariantInit(&var_name);
		AtScopeExit(&) { PropVariantClear(&var_name); };

		result = property_store->GetValue(PKEY_Device_FriendlyName, &var_name);
		if (FAILED(result)) {
			throw FormatHResultError(result,
						 "PropertyStore->GetValue failed");
		}

		device_desc.emplace_back(
			i, WideCharToMultiByte(CP_UTF8,
					       std::wstring_view(var_name.pwszVal)));
	}
}

/// run inside COMWorkerThread
void WasapiOutput::GetDevice(unsigned int index) {
	HRESULT result;

	ComPtr<IMMDeviceCollection> device_collection;
	result = enumerator->EnumAudioEndpoints(eRender, DEVICE_STATE_ACTIVE,
						device_collection.Address());
	if (FAILED(result)) {
		throw FormatHResultError(result, "Unable to enumerate devices");
	}

	result = device_collection->Item(index, device.Address());
	if (FAILED(result)) {
		throw FormatHResultError(result, "Collection->Item failed");
	}
}

/// run inside COMWorkerThread
unsigned int WasapiOutput::SearchDevice(std::string_view name) {
	if (!SafeTry([this]() { EnumerateDevices(); })) {
		return kErrorId;
	}
	auto iter =
		std::find_if(device_desc.cbegin(), device_desc.cend(),
			     [&name](const auto &desc) { return desc.second == name; });
	if (iter == device_desc.cend()) {
		FormatError(wasapi_output_domain, "Device %.*s not founded.",
			    int(name.size()), name.data());
		return kErrorId;
	}
	FormatInfo(wasapi_output_domain, "Select device \"%u\" \"%s\"", iter->first,
		   iter->second.c_str());
	return iter->first;
}

/// run inside COMWorkerThread
void WasapiOutput::GetDefaultDevice() {
	HRESULT result;
	result = enumerator->GetDefaultAudioEndpoint(eRender, eMultimedia,
						     device.Address());
	if (FAILED(result)) {
		throw FormatHResultError(result,
					 "Unable to get default device for multimedia");
	}
}

static bool wasapi_output_test_default_device() { return true; }

const struct AudioOutputPlugin wasapi_output_plugin = {
	"wasapi",
	wasapi_output_test_default_device,
	WasapiOutput::Create,
	&wasapi_mixer_plugin,
};<|MERGE_RESOLUTION|>--- conflicted
+++ resolved
@@ -224,11 +224,6 @@
 	bool enumerate_devices;
 	std::string device_config;
 	std::vector<std::pair<unsigned int, AllocatedString>> device_desc;
-<<<<<<< HEAD
-	std::shared_ptr<WinEvent> event;
-	std::optional<COM> com;
-=======
->>>>>>> da642b28
 	ComPtr<IMMDeviceEnumerator> enumerator;
 	ComPtr<IMMDevice> device;
 	ComPtr<IAudioClient> client;
@@ -342,48 +337,8 @@
   enumerate_devices(block.GetBlockValue("enumerate", false)),
   device_config(block.GetBlockValue("device", "")) {}
 
-<<<<<<< HEAD
-void WasapiOutput::Enable() {
-	com.emplace();
-	event = std::make_shared<WinEvent>();
-	enumerator.CoCreateInstance(__uuidof(MMDeviceEnumerator), nullptr,
-				    CLSCTX_INPROC_SERVER);
-
-	device_desc.clear();
-	device.reset();
-
-	if (enumerate_devices && SafeTry([this]() { EnumerateDevices(); })) {
-		for (const auto &[device, desc] : device_desc) {
-			FormatNotice(wasapi_output_domain,
-				     "Device \"%u\" \"%s\"",
-				     device,
-				     desc.c_str());
-		}
-	}
-
-	unsigned int id = kErrorId;
-	if (!device_config.empty()) {
-		if (!SafeSilenceTry([this, &id]() { id = std::stoul(device_config); })) {
-			id = SearchDevice(device_config);
-		}
-	}
-
-	if (id != kErrorId) {
-		SafeTry([this, id]() { GetDevice(id); });
-	}
-
-	if (!device) {
-		GetDefaultDevice();
-	}
-
-	device_desc.clear();
-}
-
-void WasapiOutput::Disable() noexcept {
-=======
 /// run inside COMWorkerThread
 void WasapiOutput::DoDisable() noexcept {
->>>>>>> da642b28
 	if (thread) {
 		try {
 			thread->Finish();
@@ -677,9 +632,11 @@
 				    CLSCTX_INPROC_SERVER);
 
 	if (enumerate_devices && SafeTry([this]() { EnumerateDevices(); })) {
-		for (const auto &desc : device_desc) {
-			FormatNotice(wasapi_output_domain, "Device \"%u\" \"%s\"",
-				     desc.first, desc.second.c_str());
+		for (const auto &[device, desc] : device_desc) {
+			FormatNotice(wasapi_output_domain,
+				     "Device \"%u\" \"%s\"",
+				     device,
+				     desc.c_str());
 		}
 	}
 
