/*
 * Copyright 2003-2020 The Music Player Daemon Project
 * http://www.musicpd.org
 *
 * This program is free software; you can redistribute it and/or modify
 * it under the terms of the GNU General Public License as published by
 * the Free Software Foundation; either version 2 of the License, or
 * (at your option) any later version.
 *
 * This program is distributed in the hope that it will be useful,
 * but WITHOUT ANY WARRANTY; without even the implied warranty of
 * MERCHANTABILITY or FITNESS FOR A PARTICULAR PURPOSE.  See the
 * GNU General Public License for more details.
 *
 * You should have received a copy of the GNU General Public License along
 * with this program; if not, write to the Free Software Foundation, Inc.,
 * 51 Franklin Street, Fifth Floor, Boston, MA 02110-1301 USA.
 */

#include "InotifyUpdate.hxx"
#include "InotifySource.hxx"
#include "InotifyQueue.hxx"
#include "InotifyDomain.hxx"
#include "ExcludeList.hxx"
#include "storage/StorageInterface.hxx"
#include "input/InputStream.hxx"
#include "input/Error.hxx"
#include "fs/AllocatedPath.hxx"
#include "fs/DirectoryReader.hxx"
#include "fs/FileInfo.hxx"
#include "fs/Traits.hxx"
#include "thread/Mutex.hxx"
#include "util/Compiler.h"
#include "Log.hxx"

#include <cassert>
<<<<<<< HEAD
=======
#include <cstring>
>>>>>>> 4c1cfca9
#include <forward_list>
#include <map>
#include <string>

#include <sys/inotify.h>
#include <dirent.h>

static constexpr unsigned IN_MASK =
#ifdef IN_ONLYDIR
	IN_ONLYDIR|
#endif
	IN_ATTRIB|IN_CLOSE_WRITE|IN_CREATE|IN_DELETE|IN_DELETE_SELF
	|IN_MOVE|IN_MOVE_SELF;

struct WatchDirectory {
	WatchDirectory *parent;

	AllocatedPath name;

	int descriptor;

	ExcludeList exclude_list;

	std::forward_list<WatchDirectory> children;

	template<typename N>
	WatchDirectory(N &&_name,
		       int _descriptor)
		:parent(nullptr), name(std::forward<N>(_name)),
		 descriptor(_descriptor) {}

	template<typename N>
	WatchDirectory(WatchDirectory &_parent, N &&_name,
		       int _descriptor)
		:parent(&_parent), name(std::forward<N>(_name)),
		 descriptor(_descriptor),
		 exclude_list(_parent.exclude_list) {}

	WatchDirectory(const WatchDirectory &) = delete;
	WatchDirectory &operator=(const WatchDirectory &) = delete;

<<<<<<< HEAD
	[[nodiscard]] gcc_pure
=======
	void LoadExcludeList(Path directory_path) noexcept;

	gcc_pure
>>>>>>> 4c1cfca9
	unsigned GetDepth() const noexcept;

	[[nodiscard]] gcc_pure
	AllocatedPath GetUriFS() const noexcept;
};

void
WatchDirectory::LoadExcludeList(Path directory_path) noexcept
try {
	Mutex mutex;
	auto is = InputStream::OpenReady((directory_path / Path::FromFS(".mpdignore")).c_str(),
					 mutex);
	exclude_list.Load(std::move(is));
} catch (...) {
	if (!IsFileNotFound(std::current_exception()))
		LogError(std::current_exception());
}

static InotifySource *inotify_source;
static InotifyQueue *inotify_queue;

static unsigned inotify_max_depth;
static WatchDirectory *inotify_root;
static std::map<int, WatchDirectory *> inotify_directories;

static void
tree_add_watch_directory(WatchDirectory *directory)
{
	inotify_directories.insert(std::make_pair(directory->descriptor,
						  directory));
}

static void
tree_remove_watch_directory(WatchDirectory *directory)
{
	auto i = inotify_directories.find(directory->descriptor);
	assert(i != inotify_directories.end());
	inotify_directories.erase(i);
}

static WatchDirectory *
tree_find_watch_directory(int wd)
{
	auto i = inotify_directories.find(wd);
	if (i == inotify_directories.end())
		return nullptr;

	return i->second;
}

static void
disable_watch_directory(WatchDirectory &directory)
{
	tree_remove_watch_directory(&directory);

	for (WatchDirectory &child : directory.children)
		disable_watch_directory(child);

	inotify_source->Remove(directory.descriptor);
}

static void
remove_watch_directory(WatchDirectory *directory)
{
	assert(directory != nullptr);

	if (directory->parent == nullptr) {
		LogWarning(inotify_domain,
			   "music directory was removed - "
			   "cannot continue to watch it");
		return;
	}

	disable_watch_directory(*directory);

	/* remove it from the parent, which effectively deletes it */
	directory->parent->children.remove_if([directory](const WatchDirectory &child){
			return &child == directory;
		});
}

AllocatedPath
WatchDirectory::GetUriFS() const noexcept
{
	if (parent == nullptr)
		return nullptr;

	const auto uri = parent->GetUriFS();
	if (uri.IsNull())
		return name;

	return uri / name;
}

/* we don't look at "." / ".." nor files with newlines in their name */
gcc_pure
static bool
SkipFilename(Path name) noexcept
{
<<<<<<< HEAD
	return PathTraitsFS::IsSpecialFilename(path) ||
		std::strchr(path, '\n') != nullptr;
=======
	return PathTraitsFS::IsSpecialFilename(name.c_str()) ||
		name.HasNewline();
>>>>>>> 4c1cfca9
}

static void
recursive_watch_subdirectories(WatchDirectory &parent,
			       const Path path_fs,
			       unsigned depth)
try {
	assert(depth <= inotify_max_depth);
	assert(!path_fs.IsNull());

	++depth;

	if (depth > inotify_max_depth)
		return;

	DirectoryReader dir(path_fs);
	while (dir.ReadEntry()) {
		int ret;

		const Path name_fs = dir.GetEntry();
		if (SkipFilename(name_fs))
			continue;

		if (parent.exclude_list.Check(name_fs))
			continue;

		const auto child_path_fs = path_fs / name_fs;

		FileInfo fi;
		try {
			fi = FileInfo(child_path_fs);
		} catch (...) {
			LogError(std::current_exception());
			continue;
		}

		if (!fi.IsDirectory())
			continue;

		try {
			ret = inotify_source->Add(child_path_fs.c_str(),
						  IN_MASK);
		} catch (...) {
			FormatError(std::current_exception(),
				    "Failed to register %s",
				    child_path_fs.c_str());
			continue;
		}

		WatchDirectory *child = tree_find_watch_directory(ret);
		if (child != nullptr)
			/* already being watched */
			continue;

		parent.children.emplace_front(parent,
					      name_fs,
					      ret);
		child = &parent.children.front();
		child->LoadExcludeList(child_path_fs);

		tree_add_watch_directory(child);

		recursive_watch_subdirectories(*child, child_path_fs, depth);
	}
} catch (...) {
	LogError(std::current_exception());
}

gcc_pure
unsigned
WatchDirectory::GetDepth() const noexcept
{
	const WatchDirectory *d = this;
	unsigned depth = 0;
	while ((d = d->parent) != nullptr)
		++depth;

	return depth;
}

static void
mpd_inotify_callback(int wd, unsigned mask,
		     [[maybe_unused]] const char *name, [[maybe_unused]] void *ctx)
{
	WatchDirectory *directory;

	directory = tree_find_watch_directory(wd);
	if (directory == nullptr)
		return;

	const auto uri_fs = directory->GetUriFS();

	if ((mask & (IN_DELETE_SELF|IN_MOVE_SELF)) != 0) {
		remove_watch_directory(directory);
		return;
	}

	if ((mask & (IN_ATTRIB|IN_CREATE|IN_MOVE)) != 0 &&
	    (mask & IN_ISDIR) != 0) {
		/* a sub directory was changed: register those in
		   inotify */
		const auto &root = inotify_root->name;

		const auto path_fs = uri_fs.IsNull()
			? root
			: (root / uri_fs);

		recursive_watch_subdirectories(*directory, path_fs,
					       directory->GetDepth());
	}

	if ((mask & (IN_CLOSE_WRITE|IN_MOVE|IN_DELETE)) != 0 ||
	    /* at the maximum depth, we watch out for newly created
	       directories */
	    (directory->GetDepth() == inotify_max_depth &&
	     (mask & (IN_CREATE|IN_ISDIR)) == (IN_CREATE|IN_ISDIR))) {
		/* a file was changed, or a directory was
		   moved/deleted: queue a database update */

		if (!uri_fs.IsNull()) {
			const std::string uri_utf8 = uri_fs.ToUTF8();
			if (!uri_utf8.empty())
				inotify_queue->Enqueue(uri_utf8.c_str());
		}
		else
			inotify_queue->Enqueue("");
	}
}

void
mpd_inotify_init(EventLoop &loop, Storage &storage, UpdateService &update,
		 unsigned max_depth)
{
	LogDebug(inotify_domain, "initializing inotify");

	const auto path = storage.MapFS("");
	if (path.IsNull()) {
		LogDebug(inotify_domain, "no music directory configured");
		return;
	}

	try {
		inotify_source = new InotifySource(loop,
						   mpd_inotify_callback,
						   nullptr);
	} catch (...) {
		LogError(std::current_exception());
		return;
	}

	inotify_max_depth = max_depth;

	int descriptor;
	try {
		descriptor = inotify_source->Add(path.c_str(), IN_MASK);
	} catch (...) {
		LogError(std::current_exception());
		delete inotify_source;
		inotify_source = nullptr;
		return;
	}

	inotify_root = new WatchDirectory(path, descriptor);
	inotify_root->LoadExcludeList(path);

	tree_add_watch_directory(inotify_root);

	recursive_watch_subdirectories(*inotify_root, path, 0);

	inotify_queue = new InotifyQueue(loop, update);

	LogDebug(inotify_domain, "watching music directory");
}

void
mpd_inotify_finish() noexcept
{
	if (inotify_source == nullptr)
		return;

	delete inotify_queue;
	delete inotify_source;
	delete inotify_root;
	inotify_directories.clear();
}<|MERGE_RESOLUTION|>--- conflicted
+++ resolved
@@ -34,10 +34,7 @@
 #include "Log.hxx"
 
 #include <cassert>
-<<<<<<< HEAD
-=======
 #include <cstring>
->>>>>>> 4c1cfca9
 #include <forward_list>
 #include <map>
 #include <string>
@@ -79,13 +76,9 @@
 	WatchDirectory(const WatchDirectory &) = delete;
 	WatchDirectory &operator=(const WatchDirectory &) = delete;
 
-<<<<<<< HEAD
+	void LoadExcludeList(Path directory_path) noexcept;
+
 	[[nodiscard]] gcc_pure
-=======
-	void LoadExcludeList(Path directory_path) noexcept;
-
-	gcc_pure
->>>>>>> 4c1cfca9
 	unsigned GetDepth() const noexcept;
 
 	[[nodiscard]] gcc_pure
@@ -185,13 +178,8 @@
 static bool
 SkipFilename(Path name) noexcept
 {
-<<<<<<< HEAD
-	return PathTraitsFS::IsSpecialFilename(path) ||
-		std::strchr(path, '\n') != nullptr;
-=======
 	return PathTraitsFS::IsSpecialFilename(name.c_str()) ||
 		name.HasNewline();
->>>>>>> 4c1cfca9
 }
 
 static void
